package io.radicalbit.nsdb.cluster.actor

import akka.actor.{ActorRef, Props}
import akka.cluster.pubsub.DistributedPubSub
import akka.cluster.{Cluster, MemberStatus}
import akka.remote.testconductor.RoleName
import akka.remote.testkit.{MultiNodeConfig, MultiNodeSpec}
import akka.testkit.ImplicitSender
import akka.util.Timeout
import com.typesafe.config.ConfigFactory
import io.radicalbit.nsdb.cluster.actor.DatabaseActorsGuardian.{GetMetadataCache, GetSchemaCache}
import io.radicalbit.nsdb.cluster.coordinator.MetadataCoordinator.commands._
import io.radicalbit.nsdb.cluster.coordinator.MetadataCoordinator.events._
import io.radicalbit.nsdb.cluster.index.{Location, MetricInfo}
import io.radicalbit.rtsae.STMultiNodeSpec

import scala.concurrent.Await
import scala.concurrent.duration._

object MetadataSpec extends MultiNodeConfig {
  val node1 = role("node-1")
  val node2 = role("node-2")

  commonConfig(ConfigFactory.parseString("""
    |akka.loglevel = ERROR
    |akka.actor{
    | provider = "cluster"
    | control-aware-dispatcher {
    |     mailbox-type = "akka.dispatch.UnboundedControlAwareMailbox"
    |   }
    |}
    |akka.log-dead-letters-during-shutdown = off
    |nsdb{
    |
<<<<<<< HEAD
=======
    |  cluster {
    |    pub-sub{
    |      warm-up-topic = "warm-up"
    |      schema-topic = "schema"
    |      metadata-topic = "metadata"
    |    }
    |  }
>>>>>>> 12bbc28b
    |
    |  read-coordinator.timeout = 10 seconds
    |  namespace-schema.timeout = 10 seconds
    |  namespace-data.timeout = 10 seconds
    |  publisher.timeout = 10 seconds
    |  publisher.scheduler.interval = 5 seconds
    |  write.scheduler.interval = 15 seconds
    |
    |  sharding {
    |    interval = 1d
    |  }
    |
    |  read {
    |    parallelism {
    |      initial-size = 1
    |      lower-bound= 1
    |      upper-bound = 1
    |    }
    |  }
    |
    |  index.base-path = "target/test_index/MetadataTest"
    |  write-coordinator.timeout = 5 seconds
    |  metadata-coordinator.timeout = 5 seconds
    |  commit-log {
    |    enabled = false
    |  }
    |}
    """.stripMargin))

  nodeConfig(node1)(ConfigFactory.parseString("""
      |akka.remote.netty.tcp.port = 2552
    """.stripMargin))

  nodeConfig(node2)(ConfigFactory.parseString("""
      |akka.remote.netty.tcp.port = 2553
    """.stripMargin))

}

class MetadataSpecMultiJvmNode1 extends MetadataSpec {}

class MetadataSpecMultiJvmNode2 extends MetadataSpec {}

class MetadataSpec extends MultiNodeSpec(MetadataSpec) with STMultiNodeSpec with ImplicitSender {

  import MetadataSpec._

  override def initialParticipants = roles.size

  val cluster = Cluster(system)

  val mediator = DistributedPubSub(system).mediator

  val guardian = system.actorOf(Props[DatabaseActorsGuardian], "guardian")

  import akka.pattern._

  implicit val timeout: Timeout = Timeout(5.seconds)

  lazy val metadataCache = Await.result((guardian ? GetMetadataCache).mapTo[ActorRef], 5.seconds)
  lazy val schemaCache   = Await.result((guardian ? GetSchemaCache).mapTo[ActorRef], 5.seconds)

  system.actorOf(ClusterListener.props(metadataCache, schemaCache), name = "clusterListener")

  val nodeName = s"${cluster.selfAddress.host.getOrElse("noHost")}_${cluster.selfAddress.port.getOrElse(2552)}"

  def join(from: RoleName, to: RoleName): Unit = {
    runOn(from) {

      cluster join node(to).address
    }
    enterBarrier(from.name + "-joined")
  }

  "Metadata system" must {

    "join cluster" in within(10.seconds) {
      join(node1, node1)
      join(node2, node1)

      Thread.sleep(2000)

      val nNodes = cluster.state.members.count(_.status == MemberStatus.Up)
      nNodes shouldBe 2

<<<<<<< HEAD
      awaitAssert {
        Await
          .ready(
            system
              .actorSelection(s"/user/metadata_$nodeName")
              .resolveOne(5.seconds),
            5.seconds
          )
          .value
          .get
          .isSuccess shouldBe true
      }

=======
>>>>>>> 12bbc28b
      enterBarrier("joined")
    }

    "add location from different nodes" in within(10.seconds) {

      runOn(node1) {
        val selfMember = cluster.selfMember
        val nodeName   = s"${selfMember.address.host.getOrElse("noHost")}_${selfMember.address.port.getOrElse(2552)}"

        val metadataCoordinator = Await.result(
          system.actorSelection(s"/user/guardian_$nodeName/metadata-coordinator_$nodeName").resolveOne(5.seconds),
          5.seconds)

        awaitAssert {
          metadataCoordinator ! AddLocation("db", "namespace", Location("metric", "node-1", 0, 1))
          expectMsg(LocationAdded("db", "namespace", Location("metric", "node-1", 0, 1)))
        }
      }

      awaitAssert {
        val metadataActor =
          Await.result(
            system
              .actorSelection(
                s"/user/metadata_${cluster.selfAddress.host.getOrElse("noHost")}_${cluster.selfAddress.port.getOrElse(2552)}")
              .resolveOne(5.seconds),
            5.seconds
          )
        metadataActor ! GetLocations("db", "namespace", "metric")
        expectMsg(LocationsGot("db", "namespace", "metric", Seq(Location("metric", "node-1", 0, 1))))
      }

      enterBarrier("after-add-locations")
    }

    "add metric info from different nodes" in within(10.seconds) {

      val addresses  = cluster.state.members.filter(_.status == MemberStatus.Up).map(_.address)
      val metricInfo = MetricInfo("metric", 100)

      runOn(node1) {
        val selfMember = cluster.selfMember
        val nodeName   = s"${selfMember.address.host.getOrElse("noHost")}_${selfMember.address.port.getOrElse(2552)}"

        val metadataCoordinator = system.actorSelection(s"user/guardian_$nodeName/metadata-coordinator_$nodeName")

        awaitAssert {
          metadataCoordinator ! PutMetricInfo("db", "namespace", metricInfo)
          expectMsg(MetricInfoPut("db", "namespace", metricInfo))
        }
      }

      awaitAssert {
        val metadataActor =
          system.actorSelection(
            s"user/metadata_${cluster.selfAddress.host.getOrElse("noHost")}_${cluster.selfAddress.port.getOrElse(2552)}")
        metadataActor ! GetMetricInfo("db", "namespace", "metric")
        expectMsg(MetricInfoGot("db", "namespace", Some(metricInfo)))
      }

      enterBarrier("after-add-metrics-info")
    }
  }
}<|MERGE_RESOLUTION|>--- conflicted
+++ resolved
@@ -31,17 +31,6 @@
     |}
     |akka.log-dead-letters-during-shutdown = off
     |nsdb{
-    |
-<<<<<<< HEAD
-=======
-    |  cluster {
-    |    pub-sub{
-    |      warm-up-topic = "warm-up"
-    |      schema-topic = "schema"
-    |      metadata-topic = "metadata"
-    |    }
-    |  }
->>>>>>> 12bbc28b
     |
     |  read-coordinator.timeout = 10 seconds
     |  namespace-schema.timeout = 10 seconds
@@ -127,7 +116,6 @@
       val nNodes = cluster.state.members.count(_.status == MemberStatus.Up)
       nNodes shouldBe 2
 
-<<<<<<< HEAD
       awaitAssert {
         Await
           .ready(
@@ -141,8 +129,6 @@
           .isSuccess shouldBe true
       }
 
-=======
->>>>>>> 12bbc28b
       enterBarrier("joined")
     }
 
