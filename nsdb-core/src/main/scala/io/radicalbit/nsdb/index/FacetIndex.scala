package io.radicalbit.nsdb.index

import cats.data.Validated._
import io.radicalbit.nsdb.common.protocol.Bit
import io.radicalbit.nsdb.validation.Validation.{FieldValidation, WriteValidation}
import org.apache.lucene.analysis.standard.StandardAnalyzer
import org.apache.lucene.document._
import org.apache.lucene.facet.taxonomy.FastTaxonomyFacetCounts
import org.apache.lucene.facet.taxonomy.directory.{DirectoryTaxonomyReader, DirectoryTaxonomyWriter}
import org.apache.lucene.facet.{FacetField, FacetsCollector, FacetsConfig}
import org.apache.lucene.index.{IndexWriter, IndexWriterConfig}
import org.apache.lucene.search._
import org.apache.lucene.store.BaseDirectory

import scala.util.{Failure, Success, Try}

class FacetIndex(val facetDirectory: BaseDirectory, val taxoDirectory: BaseDirectory) extends TypeSupport {

  private lazy val searcherManager: SearcherManager = new SearcherManager(facetDirectory, null)

  def getWriter = new IndexWriter(facetDirectory, new IndexWriterConfig(new StandardAnalyzer))

  def getTaxoWriter = new DirectoryTaxonomyWriter(taxoDirectory)

  def getReader = new DirectoryTaxonomyReader(taxoDirectory)

  def getSearcher: IndexSearcher = searcherManager.acquire()

  def refresh(): Unit = searcherManager.maybeRefreshBlocking()

  def release(searcher: IndexSearcher): Unit = {
    searcherManager.maybeRefreshBlocking()
    searcherManager.release(searcher)
  }

  def validateRecord(bit: Bit): FieldValidation =
    validateSchemaTypeSupport(bit)
      .map(se => se.flatMap(elem => elem.indexType.facetField(elem.name, elem.indexType.cast(elem.value))))

  def write(bit: Bit)(implicit writer: IndexWriter, taxonomyWriter: DirectoryTaxonomyWriter): WriteValidation = {
    val doc       = new Document
    val c         = new FacetsConfig
    val allFields = validateRecord(bit)

    allFields match {
      case Valid(fields) =>
        fields.foreach(f => {
          doc.add(f)
          if (f.isInstanceOf[StringField]) {
            c.setIndexFieldName(f.name, s"facet_${f.name}")
            doc.add(new FacetField(f.name, f.stringValue()))
          }
        })
        Try(writer.addDocument(c.build(taxonomyWriter, doc))) match {
          case Success(id) => valid(id)
          case Failure(ex) => invalidNel(ex.getMessage)
        }
      case errs @ Invalid(_) => errs
    }
  }

  def delete(query: Query)(implicit writer: IndexWriter): Unit = {
    writer.deleteDocuments(query)
    writer.forceMergeDeletes(true)
  }

  def delete(data: Bit)(implicit writer: IndexWriter): Unit = {
    val query = LongPoint.newExactQuery("timestamp", data.timestamp)
    writer.deleteDocuments(query)
    writer.forceMergeDeletes(true)
  }

<<<<<<< HEAD
  private def getFacetResult(query: Query, groupField: String, sort: Option[Sort], limit: Option[Int]) = {
=======
  def deleteAll()(implicit writer: IndexWriter): Unit = {
    writer.deleteAll()
    writer.forceMergeDeletes(true)
    writer.flush()
  }

  def getCount(query: Query, groupField: String, sort: Option[Sort], limit: Option[Int]): Seq[Bit] = {
>>>>>>> 52eb9bda
    val c = new FacetsConfig
    c.setIndexFieldName(groupField, s"facet_$groupField")

    val actualLimit = limit getOrElse Int.MaxValue

    val fc = new FacetsCollector
    sort.fold { FacetsCollector.search(getSearcher, query, actualLimit, fc) } {
      FacetsCollector.search(getSearcher, query, actualLimit, _, fc)
    }
    val facetsFolder = new FastTaxonomyFacetCounts(s"facet_$groupField", getReader, c, fc)
    facetsFolder.getTopChildren(actualLimit, groupField)
  }

  def getCount(query: Query, groupField: String, sort: Option[Sort], limit: Option[Int]): Seq[Bit] = {
    val facetResult = getFacetResult(query, groupField, sort, limit)
    facetResult.labelValues.map(lv => Bit(0, lv.value.longValue(), Map(groupField -> lv.label))).toSeq
  }

  def getDistinctField(query: Query, field: String, sort: Option[Sort], limit: Int): Seq[Bit] = {
    val facetResult = getFacetResult(query, field, sort, Some(limit))
    facetResult.labelValues.map(lv => Bit(0, 0, Map(field -> lv.label))).toSeq
  }
}<|MERGE_RESOLUTION|>--- conflicted
+++ resolved
@@ -70,17 +70,13 @@
     writer.forceMergeDeletes(true)
   }
 
-<<<<<<< HEAD
-  private def getFacetResult(query: Query, groupField: String, sort: Option[Sort], limit: Option[Int]) = {
-=======
   def deleteAll()(implicit writer: IndexWriter): Unit = {
     writer.deleteAll()
     writer.forceMergeDeletes(true)
     writer.flush()
   }
 
-  def getCount(query: Query, groupField: String, sort: Option[Sort], limit: Option[Int]): Seq[Bit] = {
->>>>>>> 52eb9bda
+  private def getFacetResult(query: Query, groupField: String, sort: Option[Sort], limit: Option[Int]) = {
     val c = new FacetsConfig
     c.setIndexFieldName(groupField, s"facet_$groupField")
 
