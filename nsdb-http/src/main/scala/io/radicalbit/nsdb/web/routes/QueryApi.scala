/*
 * Copyright 2018 Radicalbit S.r.l.
 *
 * Licensed under the Apache License, Version 2.0 (the "License");
 * you may not use this file except in compliance with the License.
 * You may obtain a copy of the License at
 *
 *     http://www.apache.org/licenses/LICENSE-2.0
 *
 * Unless required by applicable law or agreed to in writing, software
 * distributed under the License is distributed on an "AS IS" BASIS,
 * WITHOUT WARRANTIES OR CONDITIONS OF ANY KIND, either express or implied.
 * See the License for the specific language governing permissions and
 * limitations under the License.
 */

package io.radicalbit.nsdb.web.routes

import javax.ws.rs.Path
import akka.actor.ActorRef
import akka.event.LoggingAdapter
import akka.http.scaladsl.model.{ContentTypes, HttpEntity, HttpResponse}
import akka.http.scaladsl.model.StatusCodes.{BadRequest, InternalServerError, NotFound}
import akka.http.scaladsl.server.Directives._
import akka.http.scaladsl.server.Route
import akka.util.Timeout
import akka.pattern.ask
import io.radicalbit.nsdb.common.JSerializable
import io.radicalbit.nsdb.common.protocol.Bit
import io.radicalbit.nsdb.common.statement.SelectSQLStatement
import io.radicalbit.nsdb.protocol.MessageProtocol.Commands.ExecuteStatement
import io.radicalbit.nsdb.protocol.MessageProtocol.Events._
import io.radicalbit.nsdb.security.http.NSDBAuthProvider
import io.radicalbit.nsdb.security.model.Metric
import io.radicalbit.nsdb.sql.parser.SQLStatementParser
import io.swagger.annotations._
import org.json4s.DefaultFormats
import org.json4s.jackson.Serialization.write

import scala.annotation.meta.field
import scala.util.{Failure, Success}

@ApiModel(description = "Filter Operators enumeration with [=, >, >=, <, <=, LIKE]")
object FilterOperators extends Enumeration {
  val Equality       = Value("=")
  val GreaterThan    = Value(">")
  val GreaterOrEqual = Value(">=")
  val LessThan       = Value("<")
  val LessOrEqual    = Value("<=")
  val Like           = Value("LIKE")
}

@ApiModel(description = "Filter Nullability Operators enumeration with [ISNULL, ISNOTNULL]")
object NullableOperators extends Enumeration {
  val IsNull    = Value("ISNULL")
  val IsNotNull = Value("ISNOTNULL")
}

@ApiModel(description = "Filter sealed trait ", subTypes = Array(classOf[FilterNullableValue], classOf[FilterByValue]))
sealed trait Filter

case object Filter {
  def unapply(arg: Filter): Option[(String, Option[JSerializable], String)] =
    arg match {
      case byValue: FilterByValue             => Some((byValue.dimension, Some(byValue.value), byValue.operator.toString))
      case nullableValue: FilterNullableValue => Some((nullableValue.dimension, None, nullableValue.operator.toString))
    }
}

@ApiModel(description = "Filter using operator", parent = classOf[Filter])
case class FilterByValue(
    @(ApiModelProperty @field)(value = "dimension on which apply condition ") dimension: String,
    @(ApiModelProperty @field)(value = "value of comparation") value: JSerializable,
    @(ApiModelProperty @field)(
      value = "filter comparison operator",
      dataType = "io.radicalbit.nsdb.web.routes.FilterOperators") operator: FilterOperators.Value
) extends Filter

@ApiModel(description = "Filter for nullable ", parent = classOf[Filter])
case class FilterNullableValue(
    @(ApiModelProperty @field)(value = "dimension on which apply condition ") dimension: String,
    @(ApiModelProperty @field)(
      value = "filter nullability operator",
      dataType = "io.radicalbit.nsdb.web.routes.NullableOperators") operator: NullableOperators.Value
) extends Filter

@ApiModel(description = "Query body")
case class QueryBody(@(ApiModelProperty @field)(value = "database name ") db: String,
                     @(ApiModelProperty @field)(value = "namespace name ") namespace: String,
                     @(ApiModelProperty @field)(value = "metric name ") metric: String,
                     @(ApiModelProperty @field)(value = "sql query string") queryString: String,
                     @(ApiModelProperty @field)(value = "timestamp lower bound condition",
                                                required = false,
                                                dataType = "long") from: Option[Long],
                     @(ApiModelProperty @field)(value = "timestamp upper bound condition",
                                                required = false,
                                                dataType = "long") to: Option[Long],
                     @(ApiModelProperty @field)(
                       value = "filters definition, adding where condition",
                       required = false,
                       dataType = "list[io.radicalbit.nsdb.web.routes.Filter]") filters: Option[Seq[Filter]])
    extends Metric

@Api(value = "/query", produces = "application/json")
@Path("/query")
trait QueryApi {

  import io.radicalbit.nsdb.web.Formats._

  def readCoordinator: ActorRef
  def writeCoordinator: ActorRef
  def publisherActor: ActorRef
  def authenticationProvider: NSDBAuthProvider

  implicit val timeout: Timeout
  implicit val formats: DefaultFormats

  @ApiModel(description = "Query Response")
  case class QueryResponse(
      @(ApiModelProperty @field)(value = "query result as a Seq of Bits ") records: Seq[Bit]
  )

  @ApiOperation(value = "Perform query", nickname = "query", httpMethod = "POST", response = classOf[QueryResponse])
  @ApiImplicitParams(
    Array(
      new ApiImplicitParam(name = "body",
                           value = "query definition",
                           required = true,
                           dataTypeClass = classOf[QueryBody],
                           paramType = "body")
    ))
  @ApiResponses(
    Array(
      new ApiResponse(code = 500, message = "Internal server error"),
      new ApiResponse(code = 404, message = "Not found item reason"),
      new ApiResponse(code = 500, message = "Internal server error"),
      new ApiResponse(code = 400, message = "statement is invalid")
    ))
  def queryApi()(implicit logger: LoggingAdapter): Route = {
    pathPrefix("query") {
      post {
        entity(as[QueryBody]) { qb =>
          optionalHeaderValueByName(authenticationProvider.headerName) { header =>
            authenticationProvider.authorizeMetric(ent = qb, header = header, writePermission = false) {
              val statementOpt =
                (new SQLStatementParser().parse(qb.db, qb.namespace, qb.queryString), qb.from, qb.to, qb.filters) match {
                  case (Success(statement: SelectSQLStatement), Some(from), Some(to), Some(filters))
                      if filters.nonEmpty =>
                    Some(
                      statement
                        .enrichWithTimeRange("timestamp", from, to)
                        .addConditions(filters.map(f => Filter.unapply(f).get)))
                  case (Success(statement: SelectSQLStatement), None, None, Some(filters)) if filters.nonEmpty =>
                    Some(
                      statement
                        .addConditions(filters.map(f => Filter.unapply(f).get)))
                  case (Success(statement: SelectSQLStatement), Some(from), Some(to), _) =>
                    Some(
                      statement
                        .enrichWithTimeRange("timestamp", from, to))
                  case (Success(statement: SelectSQLStatement), _, _, _) =>
                    Some(statement)
                  case _ => None
                }
              statementOpt match {
                case Some(statement) =>
                  onComplete(readCoordinator ? ExecuteStatement(statement)) {
                    case Success(SelectStatementExecuted(_, _, _, values)) =>
                      complete(HttpEntity(ContentTypes.`application/json`, write(QueryResponse(values))))
                    case Success(SelectStatementFailed(reason, MetricNotFound(metric))) =>
                      complete(HttpResponse(NotFound, entity = reason))
                    case Success(SelectStatementFailed(reason, _)) =>
                      complete(HttpResponse(InternalServerError, entity = reason))
                    case Success(r) =>
<<<<<<< HEAD
//                      logger.error("unknown response received {}", r)
                      complete(HttpResponse(InternalServerError, entity = "unknown response"))
                    case Failure(ex) =>
//                      logger.error("", ex)
=======
                      logger.error("unknown response received {}", r)
                      complete(HttpResponse(InternalServerError, entity = "unknown response"))
                    case Failure(ex) =>
                      logger.error("", ex)
>>>>>>> d1371408
                      complete(HttpResponse(InternalServerError, entity = ex.getMessage))
                  }
                case None => complete(HttpResponse(BadRequest, entity = s"statement ${qb.queryString} is invalid"))
              }
            }
          }
        }
      }
    }
  }
}<|MERGE_RESOLUTION|>--- conflicted
+++ resolved
@@ -172,17 +172,10 @@
                     case Success(SelectStatementFailed(reason, _)) =>
                       complete(HttpResponse(InternalServerError, entity = reason))
                     case Success(r) =>
-<<<<<<< HEAD
-//                      logger.error("unknown response received {}", r)
-                      complete(HttpResponse(InternalServerError, entity = "unknown response"))
-                    case Failure(ex) =>
-//                      logger.error("", ex)
-=======
                       logger.error("unknown response received {}", r)
                       complete(HttpResponse(InternalServerError, entity = "unknown response"))
                     case Failure(ex) =>
                       logger.error("", ex)
->>>>>>> d1371408
                       complete(HttpResponse(InternalServerError, entity = ex.getMessage))
                   }
                 case None => complete(HttpResponse(BadRequest, entity = s"statement ${qb.queryString} is invalid"))
