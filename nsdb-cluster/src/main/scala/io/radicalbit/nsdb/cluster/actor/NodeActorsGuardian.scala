--- conflicted
+++ resolved
@@ -22,10 +22,7 @@
 import akka.actor.{Actor, ActorLogging, ActorRef, Deploy, OneForOneStrategy, Props, SupervisorStrategy}
 import akka.cluster.Cluster
 import akka.cluster.pubsub.DistributedPubSub
-<<<<<<< HEAD
 import akka.cluster.pubsub.DistributedPubSubMediator.Publish
-=======
->>>>>>> 12bbc28b
 import akka.remote.RemoteScope
 import io.radicalbit.nsdb.actors.PublisherActor
 import io.radicalbit.nsdb.cluster.PubSubTopics._
@@ -36,12 +33,6 @@
   * Actor that creates all the node singleton actors (e.g. coordinators)
   */
 class NodeActorsGuardian(metadataCache: ActorRef, schemaCache: ActorRef) extends Actor with ActorLogging {
-<<<<<<< HEAD
-
-  log.error(s"Metadata cache path : ${metadataCache.path}")
-  log.error(s"Schema cache path : ${schemaCache.path}")
-=======
->>>>>>> 12bbc28b
 
   override val supervisorStrategy: SupervisorStrategy = OneForOneStrategy() {
     case e: TimeoutException =>
@@ -121,7 +112,6 @@
   def receive: Receive = {
     case GetCoordinators =>
       sender ! CoordinatorsGot(metadataCoordinator, writeCoordinator, readCoordinator, schemaCoordinator)
-<<<<<<< HEAD
     case GetPublisher        => sender() ! publisherActor
     case GetMetricsDataActor => sender() ! metricsDataActor
     case GetMetricsDataActors(replyTo) =>
@@ -130,11 +120,6 @@
         case Some(actor) => actor ! SubscribeMetricsDataActor(metricsDataActor, nodeName)
         case None        => mediator ! Publish(COORDINATORS_TOPIC, SubscribeMetricsDataActor(metricsDataActor, nodeName))
       }
-=======
-    case GetPublisher => sender() ! publisherActor
-  }
->>>>>>> 12bbc28b
-
   }
 }
 
