/*
 * Copyright 2018 Radicalbit S.r.l.
 *
 * Licensed under the Apache License, Version 2.0 (the "License");
 * you may not use this file except in compliance with the License.
 * You may obtain a copy of the License at
 *
 *     http://www.apache.org/licenses/LICENSE-2.0
 *
 * Unless required by applicable law or agreed to in writing, software
 * distributed under the License is distributed on an "AS IS" BASIS,
 * WITHOUT WARRANTIES OR CONDITIONS OF ANY KIND, either express or implied.
 * See the License for the specific language governing permissions and
 * limitations under the License.
 */

package io.radicalbit.nsdb.cluster.coordinator

import akka.actor.ActorRef
import akka.testkit.{TestKit, TestProbe}
import io.radicalbit.nsdb.common.protocol.Bit
import io.radicalbit.nsdb.common.statement._
import io.radicalbit.nsdb.index.{BIGINT, DECIMAL, VARCHAR}
import io.radicalbit.nsdb.model.SchemaField
import io.radicalbit.nsdb.protocol.MessageProtocol.Commands._
import io.radicalbit.nsdb.protocol.MessageProtocol.Events._
import org.scalatest.{Matchers, WordSpecLike}

import scala.concurrent.duration._

trait ReadCoordinatorBehaviour { this: TestKit with WordSpecLike with Matchers =>

  val probe = TestProbe()

  def basePath: String
  def db: String
  def namespace: String

  def readCoordinatorActor: ActorRef

  object LongMetric {

    val name = "longMetric"

    val recordsShard1: Seq[Bit] = Seq(
<<<<<<< HEAD
      Bit(1L, 1L, Map("name" -> "John", "surname" -> "Doe")),
      Bit(2L, 1L, Map("name" -> "John", "surname" -> "Doe")),
      Bit(4L, 1L, Map("name" -> "J", "surname"    -> "D"))
=======
      Bit(2L, 1L, Map("name" -> "John", "surname" -> "Doe"), Map.empty),
      Bit(4L, 1L, Map("name" -> "John", "surname" -> "Doe"), Map.empty)
>>>>>>> 981d2435
    )

    val recordsShard2: Seq[Bit] = Seq(
      Bit(6L, 1L, Map("name"  -> "Bill", "surname"    -> "Doe"), Map.empty),
      Bit(8L, 1L, Map("name"  -> "Frank", "surname"   -> "Doe"), Map.empty),
      Bit(10L, 1L, Map("name" -> "Frankie", "surname" -> "Doe"), Map.empty)
    )

    val testRecords = recordsShard1 ++ recordsShard2
  }

  object DoubleMetric {

    val name = "doubleMetric"

    val recordsShard1: Seq[Bit] = Seq(
      Bit(2L, 1.5, Map("name" -> "John", "surname" -> "Doe"), Map.empty),
      Bit(4L, 1.5, Map("name" -> "John", "surname" -> "Doe"), Map.empty)
    )

    val recordsShard2: Seq[Bit] = Seq(
      Bit(6L, 1.5, Map("name"  -> "Bill", "surname"    -> "Doe"), Map.empty),
      Bit(8L, 1.5, Map("name"  -> "Frank", "surname"   -> "Doe"), Map.empty),
      Bit(10L, 1.5, Map("name" -> "Frankie", "surname" -> "Doe"), Map.empty)
    )

    val testRecords = recordsShard1 ++ recordsShard2
  }

  object AggregationMetric {

    val name = "aggregationMetric"

    val recordsShard1: Seq[Bit] = Seq(
      Bit(2L, 2L, Map("name" -> "John", "surname" -> "Doe", "age" -> 15L, "height" -> 30.5), Map.empty),
      Bit(4L, 2L, Map("name" -> "John", "surname" -> "Doe", "age" -> 20L, "height" -> 30.5), Map.empty)
    )

    val recordsShard2: Seq[Bit] = Seq(
      Bit(2L, 1L, Map("name"  -> "John", "surname"    -> "Doe", "age" -> 15L, "height" -> 30.5), Map.empty),
      Bit(6L, 1L, Map("name"  -> "Bill", "surname"    -> "Doe", "age" -> 15L, "height" -> 31.0), Map.empty),
      Bit(8L, 1L, Map("name"  -> "Frank", "surname"   -> "Doe", "age" -> 15L, "height" -> 32.0), Map.empty),
      Bit(10L, 1L, Map("name" -> "Frankie", "surname" -> "Doe", "age" -> 15L, "height" -> 32.0), Map.empty)
    )

    val testRecords = recordsShard1 ++ recordsShard2
  }

  def defaultBehaviour {
    "ReadCoordinator" when {

      "receive a GetDbs" should {
        "return it properly" in within(5.seconds) {
          probe.send(readCoordinatorActor, GetDbs)

          val expected = probe.expectMsgType[DbsGot]
          expected.dbs shouldBe Set(db)

        }
      }

      "receive a GetNamespace" should {
        "return it properly" in within(5.seconds) {
          probe.send(readCoordinatorActor, GetNamespaces(db))

          val expected = probe.expectMsgType[NamespacesGot]
          expected.namespaces shouldBe Set(namespace)

        }
      }

      "receive a GetMetrics given a namespace" should {
        "return it properly" in within(5.seconds) {
          probe.send(readCoordinatorActor, GetMetrics(db, namespace))

          val expected = probe.expectMsgType[MetricsGot]

          expected.namespace shouldBe namespace
          expected.metrics shouldBe Set(LongMetric.name, DoubleMetric.name, AggregationMetric.name)

        }
      }

      "receive a GetSchema given a namespace and a metric" should {
        "return it properly" in within(5.seconds) {
          probe.send(readCoordinatorActor, GetSchema(db, namespace, LongMetric.name))

          awaitAssert {
            val expected = probe.expectMsgType[SchemaGot]
            expected.namespace shouldBe namespace
            expected.metric shouldBe LongMetric.name
            expected.schema shouldBe defined

            expected.schema.get.fields.toSeq.sortBy(_.name) shouldBe
              Seq(
                SchemaField("name", VARCHAR()),
                SchemaField("surname", VARCHAR()),
                SchemaField("timestamp", BIGINT()),
                SchemaField("value", BIGINT())
              )
          }

          probe.send(readCoordinatorActor, GetSchema(db, namespace, DoubleMetric.name))

          awaitAssert {
            val expected = probe.expectMsgType[SchemaGot]
            expected.namespace shouldBe namespace
            expected.metric shouldBe DoubleMetric.name
            expected.schema shouldBe defined

            expected.schema.get.fields.toSeq.sortBy(_.name) shouldBe
              Seq(
                SchemaField("name", VARCHAR()),
                SchemaField("surname", VARCHAR()),
                SchemaField("timestamp", BIGINT()),
                SchemaField("value", DECIMAL())
              )
          }
        }
      }

      "receive a select distinct over a single field" should {
        "execute it successfully" in within(5.seconds) {
          probe.send(
            readCoordinatorActor,
            ExecuteStatement(
              SelectSQLStatement(
                db = db,
                namespace = namespace,
                metric = LongMetric.name,
                distinct = true,
                fields = ListFields(List(Field("name", None))),
                limit = Some(LimitOperator(6))
              )
            )
          )
          val expected = awaitAssert {
            probe.expectMsgType[SelectStatementExecuted]
          }
          val names = expected.values.flatMap(_.dimensions.values.map(_.asInstanceOf[String]))
          names.contains("Bill") shouldBe true
          names.contains("Frank") shouldBe true
          names.contains("Frankie") shouldBe true
          names.contains("John") shouldBe true
          names.contains("J") shouldBe true
          names.size shouldBe 5
        }

        "execute successfully with limit over distinct values" in within(5.seconds) {
          probe.send(
            readCoordinatorActor,
            ExecuteStatement(
              SelectSQLStatement(
                db = db,
                namespace = namespace,
                metric = LongMetric.name,
                distinct = true,
                fields = ListFields(List(Field("name", None))),
                limit = Some(LimitOperator(2))
              )
            )
          )
          val expected = awaitAssert {
            probe.expectMsgType[SelectStatementExecuted]
          }
          val names = expected.values.flatMap(_.dimensions.values.map(_.asInstanceOf[String]))
          names.size shouldBe 2
        }

        "execute successfully with ascending order" in within(5.seconds) {
          probe.send(
            readCoordinatorActor,
            ExecuteStatement(
              SelectSQLStatement(
                db = db,
                namespace = namespace,
                metric = LongMetric.name,
                distinct = true,
                fields = ListFields(List(Field("name", None))),
                order = Some(AscOrderOperator("name")),
                limit = Some(LimitOperator(6))
              )
            )
          )
          awaitAssert {

            probe.expectMsgType[SelectStatementExecuted].values shouldBe Seq(
<<<<<<< HEAD
              Bit(0L, 0L, Map("name" -> "Bill")),
              Bit(0L, 0L, Map("name" -> "Frank")),
              Bit(0L, 0L, Map("name" -> "Frankie")),
              Bit(0L, 0L, Map("name" -> "J")),
              Bit(0L, 0L, Map("name" -> "John"))
=======
              Bit(0L, 0L, Map("name" -> "Bill"), Map.empty),
              Bit(0L, 0L, Map("name" -> "Frank"), Map.empty),
              Bit(0L, 0L, Map("name" -> "Frankie"), Map.empty),
              Bit(0L, 0L, Map("name" -> "John"), Map.empty)
>>>>>>> 981d2435
            )
          }

        }

        "execute successfully with descending order" in within(5.seconds) {
          probe.send(
            readCoordinatorActor,
            ExecuteStatement(
              SelectSQLStatement(
                db = db,
                namespace = namespace,
                metric = LongMetric.name,
                distinct = true,
                fields = ListFields(List(Field("name", None))),
                order = Some(DescOrderOperator("name")),
                limit = Some(LimitOperator(6))
              )
            )
          )
          awaitAssert {

            probe.expectMsgType[SelectStatementExecuted].values shouldBe Seq(
<<<<<<< HEAD
              Bit(0L, 0L, Map("name" -> "John")),
              Bit(0L, 0L, Map("name" -> "J")),
              Bit(0L, 0L, Map("name" -> "Frankie")),
              Bit(0L, 0L, Map("name" -> "Frank")),
              Bit(0L, 0L, Map("name" -> "Bill"))
=======
              Bit(0L, 0L, Map("name" -> "John"), Map.empty),
              Bit(0L, 0L, Map("name" -> "Frankie"), Map.empty),
              Bit(0L, 0L, Map("name" -> "Frank"), Map.empty),
              Bit(0L, 0L, Map("name" -> "Bill"), Map.empty)
>>>>>>> 981d2435
            )
          }
        }
      }

      "receive a select projecting a wildcard" should {
        "execute it successfully" in within(5.seconds) {

          probe.send(
            readCoordinatorActor,
            ExecuteStatement(
              SelectSQLStatement(db = db,
                                 namespace = namespace,
                                 metric = LongMetric.name,
                                 distinct = false,
                                 fields = AllFields,
                                 limit = Some(LimitOperator(6)))
            )
          )
          awaitAssert {
            val expected = probe.expectMsgType[SelectStatementExecuted]
            expected.values.sortBy(_.timestamp) shouldBe LongMetric.testRecords
          }
        }
        "fail if distinct" in within(5.seconds) {
          probe.send(
            readCoordinatorActor,
            ExecuteStatement(
              SelectSQLStatement(db = db,
                                 namespace = namespace,
                                 metric = LongMetric.name,
                                 distinct = true,
                                 fields = AllFields,
                                 limit = Some(LimitOperator(6)))
            )
          )
          awaitAssert {
            probe.expectMsgType[SelectStatementFailed]
          }
        }
      }

      "receive a select projecting a list of fields" should {
        "execute it successfully with only simple fields" in within(5.seconds) {
          probe.send(
            readCoordinatorActor,
            ExecuteStatement(
              SelectSQLStatement(
                db = db,
                namespace = namespace,
                metric = LongMetric.name,
                distinct = false,
                fields = ListFields(List(Field("name", None), Field("surname", None))),
                limit = Some(LimitOperator(6))
              )
            )
          )

          awaitAssert {
            val expected = probe.expectMsgType[SelectStatementExecuted]
            val a        = expected.values.sortBy(_.timestamp)
            a
            expected.values.sortBy(_.timestamp) shouldBe LongMetric.testRecords
          }

        }

        "execute it successfully with mixed aggregated and simple" in within(5.seconds) {
          probe.send(
            readCoordinatorActor,
            ExecuteStatement(
              SelectSQLStatement(
                db = db,
                namespace = namespace,
                metric = LongMetric.name,
                distinct = false,
                fields = ListFields(List(Field("*", Some(CountAggregation)), Field("name", None))),
                limit = Some(LimitOperator(6))
              )
            )
          )
          awaitAssert {
            val expected = probe.expectMsgType[SelectStatementExecuted]
            expected.values.sortBy(_.timestamp) shouldBe Seq(
<<<<<<< HEAD
              Bit(1L, 1, Map("name"  -> "John", "count(*)"    -> 6)),
              Bit(2L, 1, Map("name"  -> "John", "count(*)"    -> 6)),
              Bit(4L, 1, Map("name"  -> "J", "count(*)"       -> 6)),
              Bit(6L, 1, Map("name"  -> "Bill", "count(*)"    -> 6)),
              Bit(8L, 1, Map("name"  -> "Frank", "count(*)"   -> 6)),
              Bit(10L, 1, Map("name" -> "Frankie", "count(*)" -> 6))
=======
              Bit(2L, 1, Map("name"  -> "John", "count(*)"    -> 5), Map.empty),
              Bit(4L, 1, Map("name"  -> "John", "count(*)"    -> 5), Map.empty),
              Bit(6L, 1, Map("name"  -> "Bill", "count(*)"    -> 5), Map.empty),
              Bit(8L, 1, Map("name"  -> "Frank", "count(*)"   -> 5), Map.empty),
              Bit(10L, 1, Map("name" -> "Frankie", "count(*)" -> 5), Map.empty)
>>>>>>> 981d2435
            )
          }
        }

        "execute it successfully with only a count" in within(5.seconds) {
          probe.send(
            readCoordinatorActor,
            ExecuteStatement(
              SelectSQLStatement(
                db = db,
                namespace = namespace,
                metric = LongMetric.name,
                distinct = false,
                fields = ListFields(
                  List(Field("*", Some(CountAggregation)))
                ),
                limit = Some(LimitOperator(4))
              )
            )
          )
          awaitAssert {
            val expected = probe.expectMsgType[SelectStatementExecuted]
            expected.values shouldBe Seq(
              Bit(0, 4L, Map("count(*)" -> 4), Map.empty)
            )
          }
        }

        "fail when other aggregation than count is provided" in within(5.seconds) {
          probe.send(
            readCoordinatorActor,
            ExecuteStatement(
              SelectSQLStatement(
                db = db,
                namespace = namespace,
                metric = LongMetric.name,
                distinct = false,
                fields = ListFields(
                  List(Field("*", Some(CountAggregation)),
                       Field("surname", None),
                       Field("creationDate", Some(SumAggregation)))),
                limit = Some(LimitOperator(4))
              )
            )
          )
          awaitAssert {
            probe.expectMsgType[SelectStatementFailed]
          }
        }
        "fail when is select distinct" in within(5.seconds) {
          probe.send(
            readCoordinatorActor,
            ExecuteStatement(
              SelectSQLStatement(
                db = db,
                namespace = namespace,
                metric = LongMetric.name,
                distinct = true,
                fields = ListFields(List(Field("name", None), Field("surname", None))),
                limit = Some(LimitOperator(5))
              )
            )
          )

          awaitAssert {
            probe.expectMsgType[SelectStatementFailed]
          }
        }
      }

      "receive a select containing a range selection" should {
        "execute it successfully" in within(5.seconds) {
          probe.send(
            readCoordinatorActor,
            ExecuteStatement(
              SelectSQLStatement(
                db = db,
                namespace = namespace,
                metric = LongMetric.name,
                distinct = false,
                fields = ListFields(List(Field("name", None))),
                condition = Some(Condition(RangeExpression(dimension = "timestamp", value1 = 2L, value2 = 4L))),
                limit = Some(LimitOperator(4))
              )
            )
          )

          awaitAssert {
            val expected = probe.expectMsgType[SelectStatementExecuted]

            expected.values.size should be(2)
          }
        }
      }

      "receive a select containing a GTE selection" should {
        "execute it successfully" in within(5.seconds) {
          probe.send(
            readCoordinatorActor,
            ExecuteStatement(
              SelectSQLStatement(
                db = db,
                namespace = namespace,
                metric = LongMetric.name,
                distinct = false,
                fields = ListFields(List(Field("name", None))),
                condition = Some(Condition(
                  ComparisonExpression(dimension = "timestamp", comparison = GreaterOrEqualToOperator, value = 10L))),
                limit = Some(LimitOperator(4))
              )
            )
          )

          awaitAssert {
            val expected = probe.expectMsgType[SelectStatementExecuted]

            expected.values.size shouldBe 1
            expected.values.head shouldBe Bit(10, 1, Map("name" -> "Frankie"), Map.empty)
          }
        }
      }

      "receive a select containing a GTE and a NOT selection" should {
        "execute it successfully" in within(5.seconds) {
          probe.send(
            readCoordinatorActor,
            ExecuteStatement(
              SelectSQLStatement(
                db = db,
                namespace = namespace,
                metric = LongMetric.name,
                distinct = false,
                fields = ListFields(List(Field("name", None))),
                condition = Some(
                  Condition(UnaryLogicalExpression(
                    ComparisonExpression(dimension = "timestamp", comparison = GreaterOrEqualToOperator, value = 10L),
                    NotOperator
                  ))),
                limit = Some(LimitOperator(6))
              )
            )
          )

          awaitAssert {
            val expected = probe.expectMsgType[SelectStatementExecuted]

            expected.values.size should be(5)
          }
        }
      }

      "receive a select containing a GT AND a LTE selection" should {
        "execute it successfully" in within(5.seconds) {
          probe.send(
            readCoordinatorActor,
            ExecuteStatement(
              SelectSQLStatement(
                db = db,
                namespace = namespace,
                metric = LongMetric.name,
                distinct = false,
                fields = ListFields(List(Field("name", None))),
                condition = Some(Condition(TupledLogicalExpression(
                  expression1 =
                    ComparisonExpression(dimension = "timestamp", comparison = GreaterThanOperator, value = 2L),
                  operator = AndOperator,
                  expression2 =
                    ComparisonExpression(dimension = "timestamp", comparison = LessOrEqualToOperator, value = 4l)
                ))),
                limit = Some(LimitOperator(4))
              )
            )
          )

          awaitAssert {
            val expected = probe.expectMsgType[SelectStatementExecuted]

            expected.values.size should be(1)
          }
        }
      }

      "receive a select containing a GTE OR a LT selection" should {
        "execute it successfully" in within(5.seconds) {
          probe.send(
            readCoordinatorActor,
            ExecuteStatement(
              SelectSQLStatement(
                db = db,
                namespace = namespace,
                metric = LongMetric.name,
                distinct = false,
                fields = ListFields(List(Field("name", None))),
                condition = Some(Condition(expression = TupledLogicalExpression(
                  expression1 =
                    ComparisonExpression(dimension = "timestamp", comparison = GreaterOrEqualToOperator, value = 2L),
                  operator = OrOperator,
                  expression2 =
                    ComparisonExpression(dimension = "timestamp", comparison = LessThanOperator, value = 4L)
                ))),
                limit = Some(LimitOperator(6))
              )
            )
          )
          awaitAssert {
            val expected = probe.expectMsgType[SelectStatementExecuted]
            expected.values.size should be(6)
          }
        }
      }

      "receive a select containing a = selection" should {
        "execute it successfully" in within(5.seconds) {
          probe.send(
            readCoordinatorActor,
            ExecuteStatement(
              SelectSQLStatement(
                db = db,
                namespace = namespace,
                metric = LongMetric.name,
                distinct = false,
                fields = ListFields(List(Field("name", None))),
                condition = Some(Condition(EqualityExpression(dimension = "timestamp", value = 2L))),
                limit = Some(LimitOperator(4))
              )
            )
          )

          awaitAssert {
            val expected = probe.expectMsgType[SelectStatementExecuted]

            expected.values.size should be(1)
          }
        }
      }

      "receive a select containing a GTE AND a = selection" should {
        "execute it successfully" in within(5.seconds) {
          probe.send(
            readCoordinatorActor,
            ExecuteStatement(
              SelectSQLStatement(
                db = db,
                namespace = namespace,
                metric = LongMetric.name,
                distinct = false,
                fields = ListFields(List(Field("name", None))),
                condition = Some(Condition(expression = TupledLogicalExpression(
                  expression1 =
                    ComparisonExpression(dimension = "timestamp", comparison = GreaterOrEqualToOperator, value = 2L),
                  operator = AndOperator,
                  expression2 = EqualityExpression(dimension = "name", value = "John")
                ))),
                limit = Some(LimitOperator(6))
              )
            )
          )
          awaitAssert {
            val expected = probe.expectMsgType[SelectStatementExecuted]
            expected.values.size should be(1)
          }
        }
      }

      "receive a select containing a GTE selection and a group by" should {
        "execute it successfully" in within(5.seconds) {
          probe.send(
            readCoordinatorActor,
            ExecuteStatement(
              SelectSQLStatement(
                db = db,
                namespace = namespace,
                metric = LongMetric.name,
                distinct = false,
                fields = ListFields(List(Field("value", Some(SumAggregation)))),
                condition = Some(Condition(
                  ComparisonExpression(dimension = "timestamp", comparison = GreaterOrEqualToOperator, value = 2L))),
                groupBy = Some("name")
              )
            )
          )

          awaitAssert {
            val expected = probe.expectMsgType[SelectStatementExecuted]
            expected.values.size should be(5)
          }
        }
      }

      "receive a select containing a GTE selection and a group by without any aggregation" should {
        "fail" in within(5.seconds) {
          probe.send(
            readCoordinatorActor,
            ExecuteStatement(
              SelectSQLStatement(
                db = db,
                namespace = namespace,
                metric = LongMetric.name,
                distinct = false,
                fields = ListFields(List(Field("creationDate", None))),
                condition = Some(Condition(
                  ComparisonExpression(dimension = "timestamp", comparison = GreaterOrEqualToOperator, value = 2L))),
                groupBy = Some("name")
              )
            )
          )
          awaitAssert {
            probe.expectMsgType[SelectStatementFailed]
          }
        }
      }

      "receive a select containing a non existing entity" should {
        "return an error message properly" in within(5.seconds) {
          probe.send(
            readCoordinatorActor,
            ExecuteStatement(
              SelectSQLStatement(db = db,
                                 namespace = namespace,
                                 metric = "nonexisting",
                                 distinct = false,
                                 fields = AllFields,
                                 limit = Some(LimitOperator(5)))
            )
          )
          awaitAssert {
            probe.expectMsgType[SelectStatementFailed]
          }
        }
      }

      "receive a select containing a group by on string dimension " should {
        "execute it successfully when count(*) is used instead of value" in within(5.seconds) {
          probe.send(
            readCoordinatorActor,
            ExecuteStatement(
              SelectSQLStatement(
                db = db,
                namespace = namespace,
                metric = LongMetric.name,
                distinct = false,
                fields = ListFields(List(Field("*", Some(CountAggregation)))),
                groupBy = Some("name"),
                order = Some(AscOrderOperator("name"))
              )
            )
          )

          awaitAssert {
            val expected = probe.expectMsgType[SelectStatementExecuted]
            expected.values shouldBe Seq(
<<<<<<< HEAD
              Bit(0L, 1L, Map("name" -> "Bill")),
              Bit(0L, 1L, Map("name" -> "Frank")),
              Bit(0L, 1L, Map("name" -> "Frankie")),
              Bit(0L, 1L, Map("name" -> "J")),
              Bit(0L, 2L, Map("name" -> "John"))
=======
              Bit(0L, 1L, Map("name" -> "Bill"), Map.empty),
              Bit(0L, 1L, Map("name" -> "Frank"), Map.empty),
              Bit(0L, 1L, Map("name" -> "Frankie"), Map.empty),
              Bit(0L, 2L, Map("name" -> "John"), Map.empty)
>>>>>>> 981d2435
            )
          }
        }
        "execute it successfully with asc ordering over string dimension" in within(5.seconds) {
          probe.send(
            readCoordinatorActor,
            ExecuteStatement(
              SelectSQLStatement(
                db = db,
                namespace = namespace,
                metric = LongMetric.name,
                distinct = false,
                fields = ListFields(List(Field("value", Some(CountAggregation)))),
                groupBy = Some("name"),
                order = Some(AscOrderOperator("name"))
              )
            )
          )

          awaitAssert {
            val expected = probe.expectMsgType[SelectStatementExecuted]
            expected.values shouldBe Seq(
<<<<<<< HEAD
              Bit(0L, 1L, Map("name" -> "Bill")),
              Bit(0L, 1L, Map("name" -> "Frank")),
              Bit(0L, 1L, Map("name" -> "Frankie")),
              Bit(0L, 1L, Map("name" -> "J")),
              Bit(0L, 2L, Map("name" -> "John"))
=======
              Bit(0L, 1L, Map("name" -> "Bill"), Map.empty),
              Bit(0L, 1L, Map("name" -> "Frank"), Map.empty),
              Bit(0L, 1L, Map("name" -> "Frankie"), Map.empty),
              Bit(0L, 2L, Map("name" -> "John"), Map.empty)
>>>>>>> 981d2435
            )
          }
        }
        "execute it successfully with desc ordering over string dimension" in within(5.seconds) {
          probe.send(
            readCoordinatorActor,
            ExecuteStatement(
              SelectSQLStatement(
                db = db,
                namespace = namespace,
                metric = LongMetric.name,
                distinct = false,
                fields = ListFields(List(Field("value", Some(SumAggregation)))),
                groupBy = Some("name"),
                order = Some(DescOrderOperator("name"))
              )
            )
          )

          awaitAssert {
            val expected = probe.expectMsgType[SelectStatementExecuted]
            expected.values shouldBe Seq(
<<<<<<< HEAD
              Bit(0L, 2, Map("name" -> "John")),
              Bit(0L, 1, Map("name" -> "J")),
              Bit(0L, 1, Map("name" -> "Frankie")),
              Bit(0L, 1, Map("name" -> "Frank")),
              Bit(0L, 1, Map("name" -> "Bill"))
=======
              Bit(0L, 2, Map("name" -> "John"), Map.empty),
              Bit(0L, 1, Map("name" -> "Frankie"), Map.empty),
              Bit(0L, 1, Map("name" -> "Frank"), Map.empty),
              Bit(0L, 1, Map("name" -> "Bill"), Map.empty)
>>>>>>> 981d2435
            )
          }

          probe.send(
            readCoordinatorActor,
            ExecuteStatement(
              SelectSQLStatement(
                db = db,
                namespace = namespace,
                metric = DoubleMetric.name,
                distinct = false,
                fields = ListFields(List(Field("value", Some(SumAggregation)))),
                groupBy = Some("name"),
                order = Some(DescOrderOperator("name"))
              )
            )
          )

          awaitAssert {
            val expected = probe.expectMsgType[SelectStatementExecuted]
            expected.values shouldBe Seq(
              Bit(0L, 3.0, Map("name" -> "John"), Map.empty),
              Bit(0L, 1.5, Map("name" -> "Frankie"), Map.empty),
              Bit(0L, 1.5, Map("name" -> "Frank"), Map.empty),
              Bit(0L, 1.5, Map("name" -> "Bill"), Map.empty)
            )
          }
        }
        "execute it successfully with desc ordering over numerical dimension" in within(5.seconds) {
          probe.send(
            readCoordinatorActor,
            ExecuteStatement(
              SelectSQLStatement(
                db = db,
                namespace = namespace,
                metric = LongMetric.name,
                distinct = false,
                fields = ListFields(List(Field("value", Some(SumAggregation)))),
                groupBy = Some("name"),
                order = Some(DescOrderOperator("value"))
              )
            )
          )

          awaitAssert {
            val expected = probe.expectMsgType[SelectStatementExecuted]
            expected.values.map(_.value) shouldBe Seq(2, 1, 1, 1, 1)
          }

          probe.send(
            readCoordinatorActor,
            ExecuteStatement(
              SelectSQLStatement(
                db = db,
                namespace = namespace,
                metric = DoubleMetric.name,
                distinct = false,
                fields = ListFields(List(Field("value", Some(SumAggregation)))),
                groupBy = Some("name"),
                order = Some(DescOrderOperator("value"))
              )
            )
          )

          awaitAssert {
            val expected = probe.expectMsgType[SelectStatementExecuted]
            expected.values.map(_.value) shouldBe Seq(3.0, 1.5, 1.5, 1.5)
          }
        }
        "execute it successfully with asc ordering over numerical dimension" in within(5.seconds) {
          probe.send(
            readCoordinatorActor,
            ExecuteStatement(
              SelectSQLStatement(
                db = db,
                namespace = namespace,
                metric = LongMetric.name,
                distinct = false,
                fields = ListFields(List(Field("value", Some(SumAggregation)))),
                groupBy = Some("name"),
                order = Some(AscOrderOperator("value")),
                limit = Some(LimitOperator(2))
              )
            )
          )

          awaitAssert {
            val expected = probe.expectMsgType[SelectStatementExecuted]
            expected.values.map(_.value) shouldBe Seq(1, 1)
          }

          probe.send(
            readCoordinatorActor,
            ExecuteStatement(
              SelectSQLStatement(
                db = db,
                namespace = namespace,
                metric = DoubleMetric.name,
                distinct = false,
                fields = ListFields(List(Field("value", Some(SumAggregation)))),
                groupBy = Some("name"),
                order = Some(AscOrderOperator("value")),
                limit = Some(LimitOperator(2))
              )
            )
          )

          awaitAssert {
            val expected = probe.expectMsgType[SelectStatementExecuted]
            expected.values.map(_.value) shouldBe Seq(1.5, 1.5)
          }
        }

      }

      "receive a select containing a group by on long dimension" should {
        "execute it successfully with count aggregation" in within(5.seconds) {
          probe.send(
            readCoordinatorActor,
            ExecuteStatement(
              SelectSQLStatement(
                db = db,
                namespace = namespace,
                metric = AggregationMetric.name,
                distinct = false,
                fields = ListFields(List(Field("value", Some(CountAggregation)))),
                groupBy = Some("age"),
                order = Some(AscOrderOperator("value"))
              )
            )
          )

          awaitAssert {
            val expected = probe.expectMsgType[SelectStatementExecuted]
            expected.values shouldBe Seq(Bit(0L, 1, Map("age" -> 20), Map.empty),
                                         Bit(0L, 5, Map("age" -> 15), Map.empty))
          }
        }
        "execute it successfully with sum aggregation" in within(5.seconds) {
          probe.send(
            readCoordinatorActor,
            ExecuteStatement(
              SelectSQLStatement(
                db = db,
                namespace = namespace,
                metric = AggregationMetric.name,
                distinct = false,
                fields = ListFields(List(Field("value", Some(SumAggregation)))),
                groupBy = Some("age"),
                order = Some(AscOrderOperator("age"))
              )
            )
          )

          awaitAssert {
            val expected = probe.expectMsgType[SelectStatementExecuted]
            expected.values shouldBe Seq(
              Bit(0L, 6L, Map("age" -> 15L), Map.empty),
              Bit(0L, 2L, Map("age" -> 20L), Map.empty)
            )
          }
        }
      }
      "receive a select containing a group by on double dimension" should {
        "execute it successfully with count aggregation" in within(5.seconds) {
          probe.send(
            readCoordinatorActor,
            ExecuteStatement(
              SelectSQLStatement(
                db = db,
                namespace = namespace,
                metric = AggregationMetric.name,
                distinct = false,
                fields = ListFields(List(Field("value", Some(CountAggregation)))),
                groupBy = Some("height"),
                order = Some(DescOrderOperator("value"))
              )
            )
          )

          awaitAssert {
            val expected = probe.expectMsgType[SelectStatementExecuted]
            expected.values shouldBe Seq(
              Bit(0L, 3, Map("height" -> 30.5), Map.empty),
              Bit(0L, 2, Map("height" -> 32.0), Map.empty),
              Bit(0L, 1, Map("height" -> 31.0), Map.empty)
            )
          }
        }
        "execute it successfully with sum aggregation" in within(5.seconds) {
          probe.send(
            readCoordinatorActor,
            ExecuteStatement(
              SelectSQLStatement(
                db = db,
                namespace = namespace,
                metric = AggregationMetric.name,
                distinct = false,
                fields = ListFields(List(Field("value", Some(SumAggregation)))),
                groupBy = Some("height"),
                order = Some(AscOrderOperator("height"))
              )
            )
          )

          awaitAssert {
            val expected = probe.expectMsgType[SelectStatementExecuted]
            expected.values shouldBe Seq(
              Bit(0L, 5, Map("height" -> 30.5), Map.empty),
              Bit(0L, 1, Map("height" -> 31.0), Map.empty),
              Bit(0L, 2, Map("height" -> 32.0), Map.empty)
            )
          }
        }
      }
    }
  }
}<|MERGE_RESOLUTION|>--- conflicted
+++ resolved
@@ -43,14 +43,9 @@
     val name = "longMetric"
 
     val recordsShard1: Seq[Bit] = Seq(
-<<<<<<< HEAD
-      Bit(1L, 1L, Map("name" -> "John", "surname" -> "Doe")),
-      Bit(2L, 1L, Map("name" -> "John", "surname" -> "Doe")),
-      Bit(4L, 1L, Map("name" -> "J", "surname"    -> "D"))
-=======
+      Bit(1L, 1L, Map("name" -> "John", "surname" -> "Doe"), Map.empty),
       Bit(2L, 1L, Map("name" -> "John", "surname" -> "Doe"), Map.empty),
-      Bit(4L, 1L, Map("name" -> "John", "surname" -> "Doe"), Map.empty)
->>>>>>> 981d2435
+      Bit(4L, 1L, Map("name" -> "J", "surname"    -> "D"), Map.empty)
     )
 
     val recordsShard2: Seq[Bit] = Seq(
@@ -238,18 +233,11 @@
           awaitAssert {
 
             probe.expectMsgType[SelectStatementExecuted].values shouldBe Seq(
-<<<<<<< HEAD
-              Bit(0L, 0L, Map("name" -> "Bill")),
-              Bit(0L, 0L, Map("name" -> "Frank")),
-              Bit(0L, 0L, Map("name" -> "Frankie")),
-              Bit(0L, 0L, Map("name" -> "J")),
-              Bit(0L, 0L, Map("name" -> "John"))
-=======
               Bit(0L, 0L, Map("name" -> "Bill"), Map.empty),
               Bit(0L, 0L, Map("name" -> "Frank"), Map.empty),
               Bit(0L, 0L, Map("name" -> "Frankie"), Map.empty),
+              Bit(0L, 0L, Map("name" -> "J"), Map.empty),
               Bit(0L, 0L, Map("name" -> "John"), Map.empty)
->>>>>>> 981d2435
             )
           }
 
@@ -273,18 +261,11 @@
           awaitAssert {
 
             probe.expectMsgType[SelectStatementExecuted].values shouldBe Seq(
-<<<<<<< HEAD
-              Bit(0L, 0L, Map("name" -> "John")),
-              Bit(0L, 0L, Map("name" -> "J")),
-              Bit(0L, 0L, Map("name" -> "Frankie")),
-              Bit(0L, 0L, Map("name" -> "Frank")),
-              Bit(0L, 0L, Map("name" -> "Bill"))
-=======
               Bit(0L, 0L, Map("name" -> "John"), Map.empty),
+              Bit(0L, 0L, Map("name" -> "J"), Map.empty),
               Bit(0L, 0L, Map("name" -> "Frankie"), Map.empty),
               Bit(0L, 0L, Map("name" -> "Frank"), Map.empty),
               Bit(0L, 0L, Map("name" -> "Bill"), Map.empty)
->>>>>>> 981d2435
             )
           }
         }
@@ -345,8 +326,7 @@
 
           awaitAssert {
             val expected = probe.expectMsgType[SelectStatementExecuted]
-            val a        = expected.values.sortBy(_.timestamp)
-            a
+
             expected.values.sortBy(_.timestamp) shouldBe LongMetric.testRecords
           }
 
@@ -369,20 +349,12 @@
           awaitAssert {
             val expected = probe.expectMsgType[SelectStatementExecuted]
             expected.values.sortBy(_.timestamp) shouldBe Seq(
-<<<<<<< HEAD
-              Bit(1L, 1, Map("name"  -> "John", "count(*)"    -> 6)),
-              Bit(2L, 1, Map("name"  -> "John", "count(*)"    -> 6)),
-              Bit(4L, 1, Map("name"  -> "J", "count(*)"       -> 6)),
-              Bit(6L, 1, Map("name"  -> "Bill", "count(*)"    -> 6)),
-              Bit(8L, 1, Map("name"  -> "Frank", "count(*)"   -> 6)),
-              Bit(10L, 1, Map("name" -> "Frankie", "count(*)" -> 6))
-=======
-              Bit(2L, 1, Map("name"  -> "John", "count(*)"    -> 5), Map.empty),
-              Bit(4L, 1, Map("name"  -> "John", "count(*)"    -> 5), Map.empty),
-              Bit(6L, 1, Map("name"  -> "Bill", "count(*)"    -> 5), Map.empty),
-              Bit(8L, 1, Map("name"  -> "Frank", "count(*)"   -> 5), Map.empty),
-              Bit(10L, 1, Map("name" -> "Frankie", "count(*)" -> 5), Map.empty)
->>>>>>> 981d2435
+              Bit(1L, 1, Map("name"  -> "John", "count(*)"    -> 6), Map.empty),
+              Bit(2L, 1, Map("name"  -> "John", "count(*)"    -> 6), Map.empty),
+              Bit(4L, 1, Map("name"  -> "J", "count(*)"       -> 6), Map.empty),
+              Bit(6L, 1, Map("name"  -> "Bill", "count(*)"    -> 6), Map.empty),
+              Bit(8L, 1, Map("name"  -> "Frank", "count(*)"   -> 6), Map.empty),
+              Bit(10L, 1, Map("name" -> "Frankie", "count(*)" -> 6), Map.empty)
             )
           }
         }
@@ -734,18 +706,11 @@
           awaitAssert {
             val expected = probe.expectMsgType[SelectStatementExecuted]
             expected.values shouldBe Seq(
-<<<<<<< HEAD
-              Bit(0L, 1L, Map("name" -> "Bill")),
-              Bit(0L, 1L, Map("name" -> "Frank")),
-              Bit(0L, 1L, Map("name" -> "Frankie")),
-              Bit(0L, 1L, Map("name" -> "J")),
-              Bit(0L, 2L, Map("name" -> "John"))
-=======
               Bit(0L, 1L, Map("name" -> "Bill"), Map.empty),
               Bit(0L, 1L, Map("name" -> "Frank"), Map.empty),
               Bit(0L, 1L, Map("name" -> "Frankie"), Map.empty),
+              Bit(0L, 1L, Map("name" -> "J"), Map.empty),
               Bit(0L, 2L, Map("name" -> "John"), Map.empty)
->>>>>>> 981d2435
             )
           }
         }
@@ -768,18 +733,11 @@
           awaitAssert {
             val expected = probe.expectMsgType[SelectStatementExecuted]
             expected.values shouldBe Seq(
-<<<<<<< HEAD
-              Bit(0L, 1L, Map("name" -> "Bill")),
-              Bit(0L, 1L, Map("name" -> "Frank")),
-              Bit(0L, 1L, Map("name" -> "Frankie")),
-              Bit(0L, 1L, Map("name" -> "J")),
-              Bit(0L, 2L, Map("name" -> "John"))
-=======
               Bit(0L, 1L, Map("name" -> "Bill"), Map.empty),
               Bit(0L, 1L, Map("name" -> "Frank"), Map.empty),
               Bit(0L, 1L, Map("name" -> "Frankie"), Map.empty),
+              Bit(0L, 1L, Map("name" -> "J"), Map.empty),
               Bit(0L, 2L, Map("name" -> "John"), Map.empty)
->>>>>>> 981d2435
             )
           }
         }
@@ -802,18 +760,11 @@
           awaitAssert {
             val expected = probe.expectMsgType[SelectStatementExecuted]
             expected.values shouldBe Seq(
-<<<<<<< HEAD
-              Bit(0L, 2, Map("name" -> "John")),
-              Bit(0L, 1, Map("name" -> "J")),
-              Bit(0L, 1, Map("name" -> "Frankie")),
-              Bit(0L, 1, Map("name" -> "Frank")),
-              Bit(0L, 1, Map("name" -> "Bill"))
-=======
               Bit(0L, 2, Map("name" -> "John"), Map.empty),
+              Bit(0L, 1, Map("name" -> "J"), Map.empty),
               Bit(0L, 1, Map("name" -> "Frankie"), Map.empty),
               Bit(0L, 1, Map("name" -> "Frank"), Map.empty),
               Bit(0L, 1, Map("name" -> "Bill"), Map.empty)
->>>>>>> 981d2435
             )
           }
 
