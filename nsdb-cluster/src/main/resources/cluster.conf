akka {

  loggers = ["akka.event.Logging$DefaultLogger"]
  loglevel = "DEBUG"

  actor {
    provider = cluster
  }

  remote {
    enabled-transports = ["akka.remote.netty.tcp"]
    log-remote-lifecycle-events = off
    netty.tcp {
      hostname = "127.0.0.1"
      port = 2552
    }
  }

  cluster {
    seed-nodes = ["akka.tcp://nsdb@127.0.0.1:2552"]

    //    roles = ["node"]

    # auto downing is NOT safe for production deployments.
    # you may want to use it during development, read more about it in the docs.
    #
    # auto-down-unreachable-after = 10s

    client.receptionist {
      # Actor name of the ClusterReceptionist actor, /system/receptionist
      name = receptionist

      # Start the receptionist on members tagged with this role.
      # All members are used if undefined or empty.
      role = ""

      # The receptionist will send this number of contact points to the client
      number-of-contacts = 3

      # The actor that tunnel response messages to the client will be stopped
      # after this time of inactivity.
      response-tunnel-receive-timeout = 30s

      # The id of the dispatcher to use for ClusterReceptionist actors.
      # If not specified default dispatcher is used.
      # If specified you need to define the settings of the actual dispatcher.
      use-dispatcher = ""

      # How often failure detection heartbeat messages should be received for
      # each ClusterClient
      heartbeat-interval = 2s

      # Number of potentially lost/delayed heartbeats that will be
      # accepted before considering it to be an anomaly.
      # The ClusterReceptionist is using the akka.remote.DeadlineFailureDetector, which
      # will trigger if there are no heartbeats within the duration
      # heartbeat-interval + acceptable-heartbeat-pause, i.e. 15 seconds with
      # the default settings.
      acceptable-heartbeat-pause = 13s

      # Failure detection checking interval for checking all ClusterClients
      failure-detection-interval = 2s
    }
  }

  log-dead-letters = 10
  log-dead-letters-during-shutdown = on

  extensions = ["akka.cluster.client.ClusterClientReceptionist"]

  http.server.idle-timeout = 1 hour
}

radicaldb {

<<<<<<< HEAD
  index {
=======
  http {
    interface = "0.0.0.0"
    interface = ${?HTTP_INTERFACE}
    port = 9000
    port = ${?HTTP_PORT}
    api.path = "api"
    api.version = "v0.1"
  }

  index{
>>>>>>> 3f80d43a
    base-path= "target/index"
  }

  commit-log {
    enabled = true
    serializer = "io.radicalbit.nsdb.commit_log.StandardCommitLogSerializer"
    writer = "io.radicalbit.nsdb.commit_log.RollingCommitLogFileWriter"
    directory = "/tmp"
    max-size = 50000
  }

  metadata {
    storage = ""
  }
}<|MERGE_RESOLUTION|>--- conflicted
+++ resolved
@@ -73,9 +73,7 @@
 
 radicaldb {
 
-<<<<<<< HEAD
   index {
-=======
   http {
     interface = "0.0.0.0"
     interface = ${?HTTP_INTERFACE}
@@ -86,7 +84,6 @@
   }
 
   index{
->>>>>>> 3f80d43a
     base-path= "target/index"
   }
 
