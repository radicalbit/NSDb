--- conflicted
+++ resolved
@@ -157,7 +157,6 @@
       statement: SelectSQLStatement,
       actors: Seq[(Location, ActorRef)],
       msg: ExecuteSelectStatement)(postProcFun: Seq[Bit] => Seq[Bit]): Future[ExecuteSelectStatementResponse] = {
-<<<<<<< HEAD
 
     def recursiveTask(index: Int, previousFuture: Future[Seq[Any]]): Future[Seq[Any]] = {
       previousFuture.flatMap { previousResults =>
@@ -184,25 +183,9 @@
       val errs = e.collect { case a: SelectStatementFailed => a }
       if (errs.nonEmpty) {
         SelectStatementFailed(statement, errs.map(_.reason).mkString(","))
-      } else {
-        val mergeResults = e.asInstanceOf[Seq[SelectStatementExecuted]].flatMap(_.values)
-        SelectStatementExecuted(statement, postProcFun(mergeResults))
-=======
-    Future
-      .sequence(actors.map {
-        case (_, actor) =>
-          (actor ? msg.copy(locations = actors.map(_._1)))
-            .recoverWith { case t => Future(SelectStatementFailed(statement, t.getMessage)) }
-      })
-      .map { e =>
-        val errs = e.collect { case a: SelectStatementFailed => a }
-        if (errs.nonEmpty) {
-          SelectStatementFailed(statement, errs.map(_.reason).mkString(","))
-        } else
-          SelectStatementExecuted(statement,
-                                  postProcFun(e.asInstanceOf[Seq[SelectStatementExecuted]].flatMap(_.values)))
->>>>>>> 660eec5c
-      }
+      } else
+        SelectStatementExecuted(statement, postProcFun(e.asInstanceOf[Seq[SelectStatementExecuted]].flatMap(_.values)))
+
     }
   }
 
