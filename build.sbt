--- conflicted
+++ resolved
@@ -171,13 +171,8 @@
       Cmd("ADD", "opt", "/opt"),
       ExecCmd("RUN", "chown", "-R", "nsdb:nsdb", "."),
       Cmd("USER", "nsdb"),
-<<<<<<< HEAD
-      Cmd("HEALTHCHECK", "--timeout=3s", "CMD", "curl", "-f", "http://localhost:9000/status || exit 1"),
-      Cmd("CMD", s"bin/nsdb-cluster -Dlogback.configurationFile=conf/logback.xml -DconfDir=conf/")
-=======
       Cmd("HEALTHCHECK", "--timeout=3s", "CMD", "bin/nsdb-healthcheck"),
-      Cmd("CMD", "bin/cluster -Dlogback.configurationFile=conf/logback.xml -DconfDir=conf/")
->>>>>>> 3837c49c
+      Cmd("CMD", "bin/nsdb-cluster -Dlogback.configurationFile=conf/logback.xml -DconfDir=conf/")
     )
   )
   .settings(
