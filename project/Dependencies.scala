import sbt._

object Dependencies {

  object scalaModules {
    lazy val version           = "1.0.6"
    lazy val namespace         = "org.scala-lang.modules"
    lazy val parserCombinators = namespace %% "scala-parser-combinators" % version
  }

  object cats {
    lazy val version   = "0.9.0"
    lazy val namespace = "org.typelevel"
    lazy val cats      = namespace %% "cats" % version
  }

  object akka {
    lazy val version   = "2.5.3"
    lazy val namespace = "com.typesafe.akka"

    lazy val actor           = namespace %% "akka-actor"            % version
    lazy val testkit         = namespace %% "akka-testkit"          % version
    lazy val stream          = namespace %% "akka-stream"           % version
    lazy val distributedData = namespace %% "akka-distributed-data" % version
    lazy val cluster         = namespace %% "akka-cluster"          % version
    lazy val sharding        = namespace %% "akka-sharding"         % version
    lazy val clusterTools    = namespace %% "akka-cluster-tools"    % version

  }

  object akka_http {
    lazy val version   = "10.0.5"
    lazy val namespace = "com.typesafe.akka"

    lazy val core_http = namespace %% "akka-http-core" % version excludeAll (ExclusionRule(organization =
                                                                                             "com.typesafe.akka",
                                                                                           name = "akka-actor"),
    ExclusionRule(organization = "com.typesafe.akka", name = "akka-testkit"),
    ExclusionRule(organization = "com.typesafe.akka", name = "akka-stream"),
    ExclusionRule(organization = "com.typesafe.akka", name = "akka-stream-testkit"))
    lazy val default    = namespace %% "akka-http"            % version
    lazy val testkit    = namespace %% "akka-http-testkit"    % version % Test
    lazy val spray_json = namespace %% "akka-http-spray-json" % version
    lazy val jackson    = namespace %% "akka-http-jackson"    % version
    lazy val xml        = namespace %% "akka-http-xml"        % version

    lazy val core = Seq(core_http, default, testkit, spray_json, jackson, xml)
  }

  object akka_sse {
    lazy val sse  = "de.heikoseeberger" %% "akka-sse" % "2.0.0"
    lazy val core = Seq(sse)
  }

  object lucene {
    lazy val version     = "6.6.0"
    lazy val namespace   = "org.apache.lucene"
    lazy val core        = namespace % "lucene-core" % version
    lazy val queryParser = "org.apache.lucene" % "lucene-queryparser" % version
    lazy val facet       = "org.apache.lucene" % "lucene-facet" % version

  }

  object scalatest {
    lazy val version   = "3.0.0"
    lazy val namespace = "org.scalatest"
    lazy val core      = namespace %% "scalatest" % version
  }

  object junit {
    lazy val version   = "4.12"
    lazy val namespace = "junit"
    lazy val junit     = namespace % "junit" % version
  }

  object junitInterface {
    lazy val version        = "0.11"
    lazy val namespace      = "com.novocode"
    lazy val junitInterface = namespace % "junit-interface" % version
  }

  object logging {
    lazy val `scala-logging` = "com.typesafe.scala-logging" %% "scala-logging" % "3.5.0"
  }

  lazy val asm = "asm" % "asm" % "3.3.1" % Test //import to use ClosureCleaner in test

  object Core {
    val libraries = Seq(
      cats.cats,
      lucene.core,
      lucene.queryParser,
      lucene.facet,
      scalatest.core % Test
    )
  }

<<<<<<< HEAD
  object Cluster {
    val libraries = Seq(
      akka.cluster,
      akka.clusterTools
    )
  }

  object ScalaAPI {
    val libraries = Seq(
      akka.cluster,
      akka.clusterTools
=======
  object Client {
    val libraries = Seq(
      akka.cluster
    )
  }

  object Cluster {
    val libraries = Seq(
      akka.cluster
>>>>>>> a3220968
    )
  }

  object SQL {
    lazy val libraries = Seq(
      scalaModules.parserCombinators,
      scalatest.core % Test
    )
  }
}<|MERGE_RESOLUTION|>--- conflicted
+++ resolved
@@ -58,7 +58,6 @@
     lazy val core        = namespace % "lucene-core" % version
     lazy val queryParser = "org.apache.lucene" % "lucene-queryparser" % version
     lazy val facet       = "org.apache.lucene" % "lucene-facet" % version
-
   }
 
   object scalatest {
@@ -95,7 +94,13 @@
     )
   }
 
-<<<<<<< HEAD
+  object Client {
+    val libraries = Seq(
+      akka.cluster,
+      akka.clusterTools
+    )
+  }
+
   object Cluster {
     val libraries = Seq(
       akka.cluster,
@@ -104,21 +109,7 @@
   }
 
   object ScalaAPI {
-    val libraries = Seq(
-      akka.cluster,
-      akka.clusterTools
-=======
-  object Client {
-    val libraries = Seq(
-      akka.cluster
-    )
-  }
-
-  object Cluster {
-    val libraries = Seq(
-      akka.cluster
->>>>>>> a3220968
-    )
+    val libraries = Seq()
   }
 
   object SQL {
