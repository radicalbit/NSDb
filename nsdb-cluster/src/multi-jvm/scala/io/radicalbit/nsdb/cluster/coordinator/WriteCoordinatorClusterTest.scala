<<<<<<< HEAD
//package io.radicalbit.nsdb.cluster.coordinator
//
//import java.util.concurrent.TimeUnit
//
//import akka.actor.{ActorRef, Props}
//import akka.cluster.pubsub.DistributedPubSub
//import akka.cluster.{Cluster, MemberStatus}
//import akka.pattern.ask
//import akka.remote.testconductor.RoleName
//import akka.remote.testkit.{MultiNodeConfig, MultiNodeSpec}
//import akka.testkit.ImplicitSender
//import akka.util.Timeout
//import com.typesafe.config.ConfigFactory
//import io.radicalbit.nsdb.cluster.actor.DatabaseActorsGuardian.{GetMetadataCache, GetSchemaCache}
//import io.radicalbit.nsdb.cluster.actor.{ClusterListener, DatabaseActorsGuardian}
//import io.radicalbit.nsdb.cluster.coordinator.MetadataCoordinator.commands.GetLocations
//import io.radicalbit.nsdb.cluster.coordinator.MetadataCoordinator.events.LocationsGot
//import io.radicalbit.nsdb.common.protocol.Bit
//import io.radicalbit.nsdb.protocol.MessageProtocol.Commands.{GetConnectedDataNodes, MapInput}
//import io.radicalbit.nsdb.protocol.MessageProtocol.Events.{ConnectedDataNodesGot, InputMapped}
//import io.radicalbit.rtsae.STMultiNodeSpec
//import org.scalatest.BeforeAndAfterAll
//
//import scala.concurrent.Await
//import scala.concurrent.duration._
//
//object WriteCoordinatorClusterTest extends MultiNodeConfig {
//  val node1 = role("node-1")
//  val node2 = role("node-2")
//
//  nodeConfig(node1)(ConfigFactory.parseString("""
//      |akka.remote.netty.tcp.port=2552
//    """.stripMargin))
//
//  nodeConfig(node2)(ConfigFactory.parseString("""
//      |akka.remote.netty.tcp.port=2553
//    """.stripMargin))
//
//  commonConfig(ConfigFactory.parseString("""
//    |akka.loglevel = INFO
//    |akka.actor{
//    | provider = "cluster"
//    | control-aware-dispatcher {
//    |     mailbox-type = "akka.dispatch.UnboundedControlAwareMailbox"
//    |   }
//    |}
//    |akka.log-dead-letters-during-shutdown = off
//    |nsdb{
//    |
//    |  index {
//    |    base-path= "target/test_index/WriteCoordinatorClusterTest"
//    |  }
//    |
//    |  read-coordinator.timeout = 10 seconds
//    |  namespace-schema.timeout = 10 seconds
//    |  namespace-data.timeout = 10 seconds
//    |  publisher.timeout = 10 seconds
//    |  publisher.scheduler.interval = 5 seconds
//    |  write.scheduler.interval = 5 seconds
//    |
//    |  sharding {
//    |    interval = 1m
//    |  }
//    |
//    |  read {
//    |    parallelism {
//    |      initial-size = 1
//    |      lower-bound= 1
//    |      upper-bound = 1
//    |    }
//    |  }
//    |
//    |  index.base-path = "target/test_index/WriteCoordinatorTest"
//    |  write-coordinator.timeout = 10 seconds
//    |  metadata-coordinator.timeout = 10 seconds
//    |  commit-log {
//    |    enabled = false
//    |  }
//    |}""".stripMargin))
//}
//
//class WriteCoordinatorClusterTestMultiJvmNode1 extends WriteCoordinatorClusterTest
//
//class WriteCoordinatorClusterTestMultiJvmNode2 extends WriteCoordinatorClusterTest
//
//class WriteCoordinatorClusterTest
//    extends MultiNodeSpec(WriteCoordinatorClusterTest)
//    with STMultiNodeSpec
//    with ImplicitSender
//    with BeforeAndAfterAll {
//
//  import WriteCoordinatorClusterTest._
//
//  override def initialParticipants = roles.size
//
//  implicit val timeout: Timeout = Timeout(5, TimeUnit.SECONDS)
//
//  val cluster = Cluster(system)
//
//  val guardian = system.actorOf(Props[DatabaseActorsGuardian], "databaseActorGuardian")
//
//  lazy val metadataCache = Await.result((guardian ? GetMetadataCache).mapTo[ActorRef], 5.seconds)
//  lazy val schemaCache   = Await.result((guardian ? GetSchemaCache).mapTo[ActorRef], 5.seconds)
//
//  system.actorOf(ClusterListener.props(metadataCache, schemaCache), name = "clusterListener")
//
//  val mediator = DistributedPubSub(system).mediator
//
//  def join(from: RoleName, to: RoleName): Unit = {
//    runOn(from) {
//      cluster join node(to).address
//    }
//    enterBarrier(from.name + "-joined")
//  }
//
//  "WriteCoordinator" should {
//
//    "join cluster" in within(10.seconds) {
//
//      join(node1, node1)
//      join(node2, node1)
//
//      awaitAssert {
//        cluster.state.members.count(_.status == MemberStatus.Up) shouldBe 2
//      }
//
//      enterBarrier("Joined")
//
//      Thread.sleep(2000)
//
//      val nodeName = s"${cluster.selfAddress.host.getOrElse("noHost")}_${cluster.selfAddress.port.getOrElse(2552)}"
//
//      awaitAssert {
//        val writeCoordinator = Await.result(
//          system.actorSelection(s"/user/guardian_$nodeName/write-coordinator_$nodeName").resolveOne(1 seconds),
//          1 seconds)
//        writeCoordinator ! GetConnectedDataNodes
//        expectMsgType[ConnectedDataNodesGot].nodes.size shouldBe 2
//      }
//
//      enterBarrier("Connected")
//    }
//
//    "write records and update metadata" in within(10.seconds) {
//
//      val selfMember = cluster.selfMember
//      val nodeName   = s"${selfMember.address.host.getOrElse("noHost")}_${selfMember.address.port.getOrElse(2552)}"
//
//      awaitAssert {
//        val metadataCoordinator = Await.result(
//          system.actorSelection(s"/user/guardian_$nodeName/metadata-coordinator_$nodeName").resolveOne(5 seconds),
//          5 seconds)
//
//        metadataCoordinator ! GetLocations("db", "namespace", "metric")
//        val initialLoc = expectMsgType[LocationsGot]
//        initialLoc.locations.size shouldBe 0
//      }
//
//      enterBarrier("Clean startup")
//
//      runOn(node1) {
//
//        val selfMember = cluster.selfMember
//        val nodeName   = s"${selfMember.address.host.getOrElse("noHost")}_${selfMember.address.port.getOrElse(2552)}"
//
//        val writeCoordinator = Await.result(
//          system.actorSelection(s"user/guardian_$nodeName/write-coordinator_$nodeName").resolveOne(5 seconds),
//          5 seconds)
//        writeCoordinator ! MapInput(0, "db", "namespace", "metric", Bit(0, 1.0, Map.empty, Map.empty))
//        expectMsgType[InputMapped]
//      }
//
//      awaitAssert {
//        val selfMember = cluster.selfMember
//        val nodeName   = s"${selfMember.address.host.getOrElse("noHost")}_${selfMember.address.port.getOrElse(2552)}"
//
//        val metadataCoordinator = Await.result(
//          system.actorSelection(s"user/guardian_$nodeName/metadata-coordinator_$nodeName").resolveOne(5 seconds),
//          5 seconds)
//
//        metadataCoordinator ! GetLocations("db", "namespace", "metric")
//        val locations_1 = expectMsgType[LocationsGot]
//        locations_1.locations.size shouldBe 1
//        locations_1.locations.head.from shouldBe 0
//        locations_1.locations.head.to shouldBe 60000
//      }
//
//      enterBarrier("single location from node 1")
//
//      runOn(node2) {
//        awaitAssert {
//          val selfMember = cluster.selfMember
//          val nodeName   = s"${selfMember.address.host.getOrElse("noHost")}_${selfMember.address.port.getOrElse(2552)}"
//
//          val writeCoordinator = Await.result(
//            system.actorSelection(s"user/guardian_$nodeName/write-coordinator_$nodeName").resolveOne(5 seconds),
//            5 seconds)
//
//          writeCoordinator ! MapInput(1, "db", "namespace", "metric", Bit(1, 1.0, Map.empty, Map.empty))
//          expectMsgType[InputMapped]
//        }
//      }
//
//      awaitAssert {
//        val selfMember = cluster.selfMember
//        val nodeName   = s"${selfMember.address.host.getOrElse("noHost")}_${selfMember.address.port.getOrElse(2552)}"
//
//        val metadataCoordinator = Await.result(
//          system.actorSelection(s"user/guardian_$nodeName/metadata-coordinator_$nodeName").resolveOne(5 seconds),
//          5 seconds)
//
//        metadataCoordinator ! GetLocations("db", "namespace", "metric")
//        val locations_2 = expectMsgType[LocationsGot]
//        locations_2.locations.size shouldBe 1
//        locations_2.locations.head.from shouldBe 0
//        locations_2.locations.head.to shouldBe 60000
//      }
//
//      enterBarrier("single location from node 2")
//
//      runOn(node2) {
//        val selfMember = cluster.selfMember
//        val nodeName   = s"${selfMember.address.host.getOrElse("noHost")}_${selfMember.address.port.getOrElse(2552)}"
//
//        val writeCoordinator = Await.result(
//          system.actorSelection(s"user/guardian_$nodeName/write-coordinator_$nodeName").resolveOne(5 seconds),
//          5 seconds)
//
//        writeCoordinator ! MapInput(0, "db", "namespace", "metric", Bit(50000, 1.0, Map.empty, Map.empty))
//        expectMsgType[InputMapped]
//      }
//
//      awaitAssert {
//
//        val selfMember = cluster.selfMember
//        val nodeName   = s"${selfMember.address.host.getOrElse("noHost")}_${selfMember.address.port.getOrElse(2552)}"
//
//        val metadataCoordinator = Await.result(
//          system.actorSelection(s"user/guardian_$nodeName/metadata-coordinator_$nodeName").resolveOne(5 seconds),
//          5 seconds)
//
//        metadataCoordinator ! GetLocations("db", "namespace", "metric")
//
//        val locations_3 = expectMsgType[LocationsGot]
//        locations_3.locations.size shouldBe 1
//        locations_3.locations.head.from shouldBe 0
//        locations_3.locations.head.to shouldBe 60000
//      }
//
//      runOn(node1) {
//        val selfMember = cluster.selfMember
//        val nodeName   = s"${selfMember.address.host.getOrElse("noHost")}_${selfMember.address.port.getOrElse(2552)}"
//
//        val writeCoordinator = Await.result(
//          system.actorSelection(s"user/guardian_$nodeName/write-coordinator_$nodeName").resolveOne(5 seconds),
//          5 seconds)
//
//        writeCoordinator ! MapInput(0, "db", "namespace", "metric", Bit(30000, 1.0, Map.empty, Map.empty))
//        expectMsgType[InputMapped]
//      }
//      runOn(node2) {
//        val selfMember = cluster.selfMember
//        val nodeName   = s"${selfMember.address.host.getOrElse("noHost")}_${selfMember.address.port.getOrElse(2552)}"
//
//        val writeCoordinator = Await.result(
//          system.actorSelection(s"user/guardian_$nodeName/write-coordinator_$nodeName").resolveOne(5 seconds),
//          5 seconds)
//
//        writeCoordinator ! MapInput(0, "db", "namespace", "metric", Bit(40000, 1.0, Map.empty, Map.empty))
//        expectMsgType[InputMapped]
//      }
//
//      awaitAssert {
//        val selfMember = cluster.selfMember
//        val nodeName   = s"${selfMember.address.host.getOrElse("noHost")}_${selfMember.address.port.getOrElse(2552)}"
//
//        val metadataCoordinator = Await.result(
//          system.actorSelection(s"user/guardian_$nodeName/metadata-coordinator_$nodeName").resolveOne(5 seconds),
//          5 seconds)
//
//        metadataCoordinator ! GetLocations("db", "namespace", "metric")
//
//        val locations_4 = expectMsgType[LocationsGot]
//        locations_4.locations.size shouldBe 1
//        locations_4.locations.head.from shouldBe 0
//        locations_4.locations.head.to shouldBe 60000
//      }
//
//      enterBarrier("Single Location")
//
//      runOn(node1) {
//        val selfMember = cluster.selfMember
//        val nodeName   = s"${selfMember.address.host.getOrElse("noHost")}_${selfMember.address.port.getOrElse(2552)}"
//
//        val writeCoordinator = Await.result(
//          system.actorSelection(s"user/guardian_$nodeName/write-coordinator_$nodeName").resolveOne(5 seconds),
//          5 seconds)
//
//        writeCoordinator ! MapInput(60001, "db", "namespace", "metric", Bit(60001, 1.0, Map.empty, Map.empty))
//        expectMsgType[InputMapped]
//      }
//
//      awaitAssert {
//
//        val selfMember = cluster.selfMember
//        val nodeName   = s"${selfMember.address.host.getOrElse("noHost")}_${selfMember.address.port.getOrElse(2552)}"
//
//        val metadataCoordinator = Await.result(
//          system.actorSelection(s"user/guardian_$nodeName/metadata-coordinator_$nodeName").resolveOne(5 seconds),
//          5 seconds)
//
//        metadataCoordinator ! GetLocations("db", "namespace", "metric")
//
//        val locations_5 = expectMsgType[LocationsGot]
//        locations_5.locations.size shouldBe 2
//        locations_5.locations.head.from shouldBe 0
//        locations_5.locations.head.to shouldBe 60000
//        locations_5.locations.last.from shouldBe 60000
//        locations_5.locations.last.to shouldBe 120000
//      }
//
//      enterBarrier("Multiple Location")
//
//    }
//
//  }
//}
=======
package io.radicalbit.nsdb.cluster.coordinator

import akka.actor.Props
import akka.cluster.{Cluster, MemberStatus}
import akka.cluster.pubsub.DistributedPubSub
import akka.cluster.pubsub.DistributedPubSubMediator.Count
import akka.remote.testconductor.RoleName
import akka.remote.testkit.{MultiNodeConfig, MultiNodeSpec}
import akka.testkit.ImplicitSender
import com.typesafe.config.ConfigFactory
import io.radicalbit.nsdb.cluster.actor.DatabaseActorsGuardian
import io.radicalbit.nsdb.cluster.coordinator.MetadataCoordinator.commands.GetLocations
import io.radicalbit.nsdb.cluster.coordinator.MetadataCoordinator.events.LocationsGot
import io.radicalbit.nsdb.common.protocol.Bit
import io.radicalbit.nsdb.protocol.MessageProtocol.Commands.{GetConnectedNodes, MapInput}
import io.radicalbit.nsdb.protocol.MessageProtocol.Events.{ConnectedNodesGot, InputMapped}
import io.radicalbit.rtsae.STMultiNodeSpec
import org.scalatest.BeforeAndAfterAll

import scala.concurrent.Await
import scala.concurrent.duration._

object WriteCoordinatorClusterTest extends MultiNodeConfig {
  val node1 = role("node-1")
  val node2 = role("node-2")

  commonConfig(ConfigFactory.parseString("""
    |akka.loglevel = ERROR
    |akka.actor{
    | provider = "cluster"
    | control-aware-dispatcher {
    |     mailbox-type = "akka.dispatch.UnboundedControlAwareMailbox"
    |   }
    |}
    |akka.log-dead-letters-during-shutdown = off
    |nsdb{
    |
    |  cluster {
    |    pub-sub{
    |      warm-up-topic = "warm-up"
    |      schema-topic = "schema"
    |      metadata-topic = "metadata"
    |    }
    |  }
    |
    |  index {
    |    base-path= "target/test_index/WriteCoordinatorClusterTest"
    |  }
    |
    |  read-coordinator.timeout = 10 seconds
    |  namespace-schema.timeout = 10 seconds
    |  namespace-data.timeout = 10 seconds
    |  publisher.timeout = 10 seconds
    |  publisher.scheduler.interval = 5 seconds
    |  write.scheduler.interval = 5 seconds
    |
    |  sharding {
    |    interval = 1m
    |  }
    |
    |  read {
    |    parallelism {
    |      initial-size = 1
    |      lower-bound= 1
    |      upper-bound = 1
    |    }
    |  }
    |
    |  index.base-path = "target/test_index/WriteCoordinatorTest"
    |  write-coordinator.timeout = 10 seconds
    |  metadata-coordinator.timeout = 10 seconds
    |  commit-log {
    |    enabled = false
    |  }
    |}""".stripMargin))
}

class WriteCoordinatorClusterTestMultiJvmNode1 extends WriteCoordinatorClusterTest

class WriteCoordinatorClusterTestMultiJvmNode2 extends WriteCoordinatorClusterTest

class WriteCoordinatorClusterTest
    extends MultiNodeSpec(WriteCoordinatorClusterTest)
    with STMultiNodeSpec
    with ImplicitSender
    with BeforeAndAfterAll {

  import WriteCoordinatorClusterTest._

  override def initialParticipants = roles.size

  val cluster = Cluster(system)

  val guardian = system.actorOf(Props[DatabaseActorsGuardian], "guardian")

  val mediator = DistributedPubSub(system).mediator

  def join(from: RoleName, to: RoleName): Unit = {
    runOn(from) {
      log.error(s"------- ADDRESS ${node(from).address}")
      cluster join node(to).address
    }
    enterBarrier(from.name + "-joined")
  }

  "WriteCoordinator" should {

    "join cluster" in within(10.seconds) {

      val selfMember = cluster.selfMember
      val nodeName   = s"${selfMember.address.host.getOrElse("noHost")}_${selfMember.address.port.getOrElse(2552)}"

      join(node1, node1)
      join(node2, node1)

      Thread.sleep(2000)

      val nNodes = cluster.state.members.count(_.status == MemberStatus.Up)
      nNodes shouldBe 2

      enterBarrier("Joined")
    }

    "write records and update metadata" in within(10.seconds) {

      awaitAssert {

        val selfMember = cluster.selfMember
        val nodeName   = s"${selfMember.address.host.getOrElse("noHost")}_${selfMember.address.port.getOrElse(2552)}"

        val metadataCoordinator = Await.result(
          system.actorSelection(s"user/guardian_$nodeName/metadata-coordinator_$nodeName").resolveOne(5 seconds),
          5 seconds)

        metadataCoordinator ! GetLocations("db", "namespace", "metric")
        val initialLoc = expectMsgType[LocationsGot]
        initialLoc.locations.size shouldBe 0
      }

      enterBarrier("Clean startup")

      runOn(node1) {

        val selfMember = cluster.selfMember
        val nodeName   = s"${selfMember.address.host.getOrElse("noHost")}_${selfMember.address.port.getOrElse(2552)}"

        val writeCoordinator = Await.result(
          system.actorSelection(s"user/guardian_$nodeName/write-coordinator_$nodeName").resolveOne(5 seconds),
          5 seconds)
        writeCoordinator ! MapInput(0, "db", "namespace", "metric", Bit(0, 1.0, Map.empty, Map.empty))
        expectMsgType[InputMapped]
      }

      awaitAssert {
        val selfMember = cluster.selfMember
        val nodeName   = s"${selfMember.address.host.getOrElse("noHost")}_${selfMember.address.port.getOrElse(2552)}"

        val metadataCoordinator = Await.result(
          system.actorSelection(s"user/guardian_$nodeName/metadata-coordinator_$nodeName").resolveOne(5 seconds),
          5 seconds)

        metadataCoordinator ! GetLocations("db", "namespace", "metric")
        val locations_1 = expectMsgType[LocationsGot]
        locations_1.locations.size shouldBe 1
        locations_1.locations.head.from shouldBe 0
        locations_1.locations.head.to shouldBe 60000
      }

      enterBarrier("single location from node 1")

      runOn(node2) {
        awaitAssert {
          val selfMember = cluster.selfMember
          val nodeName   = s"${selfMember.address.host.getOrElse("noHost")}_${selfMember.address.port.getOrElse(2552)}"

          val writeCoordinator = Await.result(
            system.actorSelection(s"user/guardian_$nodeName/write-coordinator_$nodeName").resolveOne(5 seconds),
            5 seconds)

          writeCoordinator ! MapInput(1, "db", "namespace", "metric", Bit(1, 1.0, Map.empty, Map.empty))
          expectMsgType[InputMapped]
        }
      }

      awaitAssert {
        val selfMember = cluster.selfMember
        val nodeName   = s"${selfMember.address.host.getOrElse("noHost")}_${selfMember.address.port.getOrElse(2552)}"

        val metadataCoordinator = Await.result(
          system.actorSelection(s"user/guardian_$nodeName/metadata-coordinator_$nodeName").resolveOne(5 seconds),
          5 seconds)

        metadataCoordinator ! GetLocations("db", "namespace", "metric")
        val locations_2 = expectMsgType[LocationsGot]
        locations_2.locations.size shouldBe 1
        locations_2.locations.head.from shouldBe 0
        locations_2.locations.head.to shouldBe 60000
      }

      enterBarrier("single location from node 2")

      runOn(node2) {
        val selfMember = cluster.selfMember
        val nodeName   = s"${selfMember.address.host.getOrElse("noHost")}_${selfMember.address.port.getOrElse(2552)}"

        val writeCoordinator = Await.result(
          system.actorSelection(s"user/guardian_$nodeName/write-coordinator_$nodeName").resolveOne(5 seconds),
          5 seconds)

        writeCoordinator ! MapInput(0, "db", "namespace", "metric", Bit(50000, 1.0, Map.empty, Map.empty))
        expectMsgType[InputMapped]
      }

      awaitAssert {

        val selfMember = cluster.selfMember
        val nodeName   = s"${selfMember.address.host.getOrElse("noHost")}_${selfMember.address.port.getOrElse(2552)}"

        val metadataCoordinator = Await.result(
          system.actorSelection(s"user/guardian_$nodeName/metadata-coordinator_$nodeName").resolveOne(5 seconds),
          5 seconds)

        metadataCoordinator ! GetLocations("db", "namespace", "metric")

        val locations_3 = expectMsgType[LocationsGot]
        locations_3.locations.size shouldBe 1
        locations_3.locations.head.from shouldBe 0
        locations_3.locations.head.to shouldBe 60000
      }

      runOn(node1) {
        val selfMember = cluster.selfMember
        val nodeName   = s"${selfMember.address.host.getOrElse("noHost")}_${selfMember.address.port.getOrElse(2552)}"

        val writeCoordinator = Await.result(
          system.actorSelection(s"user/guardian_$nodeName/write-coordinator_$nodeName").resolveOne(5 seconds),
          5 seconds)

        writeCoordinator ! MapInput(0, "db", "namespace", "metric", Bit(30000, 1.0, Map.empty, Map.empty))
        expectMsgType[InputMapped]
      }
      runOn(node2) {
        val selfMember = cluster.selfMember
        val nodeName   = s"${selfMember.address.host.getOrElse("noHost")}_${selfMember.address.port.getOrElse(2552)}"

        val writeCoordinator = Await.result(
          system.actorSelection(s"user/guardian_$nodeName/write-coordinator_$nodeName").resolveOne(5 seconds),
          5 seconds)

        writeCoordinator ! MapInput(0, "db", "namespace", "metric", Bit(40000, 1.0, Map.empty, Map.empty))
        expectMsgType[InputMapped]
      }

      awaitAssert {
        val selfMember = cluster.selfMember
        val nodeName   = s"${selfMember.address.host.getOrElse("noHost")}_${selfMember.address.port.getOrElse(2552)}"

        val metadataCoordinator = Await.result(
          system.actorSelection(s"user/guardian_$nodeName/metadata-coordinator_$nodeName").resolveOne(5 seconds),
          5 seconds)

        metadataCoordinator ! GetLocations("db", "namespace", "metric")

        val locations_4 = expectMsgType[LocationsGot]
        locations_4.locations.size shouldBe 1
        locations_4.locations.head.from shouldBe 0
        locations_4.locations.head.to shouldBe 60000
      }

      enterBarrier("Single Location")

      runOn(node1) {
        val selfMember = cluster.selfMember
        val nodeName   = s"${selfMember.address.host.getOrElse("noHost")}_${selfMember.address.port.getOrElse(2552)}"

        val writeCoordinator = Await.result(
          system.actorSelection(s"user/guardian_$nodeName/write-coordinator_$nodeName").resolveOne(5 seconds),
          5 seconds)

        writeCoordinator ! MapInput(60001, "db", "namespace", "metric", Bit(60001, 1.0, Map.empty, Map.empty))
        expectMsgType[InputMapped]
      }

      awaitAssert {

        val selfMember = cluster.selfMember
        val nodeName   = s"${selfMember.address.host.getOrElse("noHost")}_${selfMember.address.port.getOrElse(2552)}"

        val metadataCoordinator = Await.result(
          system.actorSelection(s"user/guardian_$nodeName/metadata-coordinator_$nodeName").resolveOne(5 seconds),
          5 seconds)

        metadataCoordinator ! GetLocations("db", "namespace", "metric")

        val locations_5 = expectMsgType[LocationsGot]
        locations_5.locations.size shouldBe 2
        locations_5.locations.head.from shouldBe 0
        locations_5.locations.head.to shouldBe 60000
        locations_5.locations.last.from shouldBe 60000
        locations_5.locations.last.to shouldBe 120000
      }

      enterBarrier("Multiple Location")

    }

  }
}
>>>>>>> 12bbc28b
<|MERGE_RESOLUTION|>--- conflicted
+++ resolved
@@ -1,4 +1,3 @@
-<<<<<<< HEAD
 //package io.radicalbit.nsdb.cluster.coordinator
 //
 //import java.util.concurrent.TimeUnit
@@ -325,314 +324,4 @@
 //    }
 //
 //  }
-//}
-=======
-package io.radicalbit.nsdb.cluster.coordinator
-
-import akka.actor.Props
-import akka.cluster.{Cluster, MemberStatus}
-import akka.cluster.pubsub.DistributedPubSub
-import akka.cluster.pubsub.DistributedPubSubMediator.Count
-import akka.remote.testconductor.RoleName
-import akka.remote.testkit.{MultiNodeConfig, MultiNodeSpec}
-import akka.testkit.ImplicitSender
-import com.typesafe.config.ConfigFactory
-import io.radicalbit.nsdb.cluster.actor.DatabaseActorsGuardian
-import io.radicalbit.nsdb.cluster.coordinator.MetadataCoordinator.commands.GetLocations
-import io.radicalbit.nsdb.cluster.coordinator.MetadataCoordinator.events.LocationsGot
-import io.radicalbit.nsdb.common.protocol.Bit
-import io.radicalbit.nsdb.protocol.MessageProtocol.Commands.{GetConnectedNodes, MapInput}
-import io.radicalbit.nsdb.protocol.MessageProtocol.Events.{ConnectedNodesGot, InputMapped}
-import io.radicalbit.rtsae.STMultiNodeSpec
-import org.scalatest.BeforeAndAfterAll
-
-import scala.concurrent.Await
-import scala.concurrent.duration._
-
-object WriteCoordinatorClusterTest extends MultiNodeConfig {
-  val node1 = role("node-1")
-  val node2 = role("node-2")
-
-  commonConfig(ConfigFactory.parseString("""
-    |akka.loglevel = ERROR
-    |akka.actor{
-    | provider = "cluster"
-    | control-aware-dispatcher {
-    |     mailbox-type = "akka.dispatch.UnboundedControlAwareMailbox"
-    |   }
-    |}
-    |akka.log-dead-letters-during-shutdown = off
-    |nsdb{
-    |
-    |  cluster {
-    |    pub-sub{
-    |      warm-up-topic = "warm-up"
-    |      schema-topic = "schema"
-    |      metadata-topic = "metadata"
-    |    }
-    |  }
-    |
-    |  index {
-    |    base-path= "target/test_index/WriteCoordinatorClusterTest"
-    |  }
-    |
-    |  read-coordinator.timeout = 10 seconds
-    |  namespace-schema.timeout = 10 seconds
-    |  namespace-data.timeout = 10 seconds
-    |  publisher.timeout = 10 seconds
-    |  publisher.scheduler.interval = 5 seconds
-    |  write.scheduler.interval = 5 seconds
-    |
-    |  sharding {
-    |    interval = 1m
-    |  }
-    |
-    |  read {
-    |    parallelism {
-    |      initial-size = 1
-    |      lower-bound= 1
-    |      upper-bound = 1
-    |    }
-    |  }
-    |
-    |  index.base-path = "target/test_index/WriteCoordinatorTest"
-    |  write-coordinator.timeout = 10 seconds
-    |  metadata-coordinator.timeout = 10 seconds
-    |  commit-log {
-    |    enabled = false
-    |  }
-    |}""".stripMargin))
-}
-
-class WriteCoordinatorClusterTestMultiJvmNode1 extends WriteCoordinatorClusterTest
-
-class WriteCoordinatorClusterTestMultiJvmNode2 extends WriteCoordinatorClusterTest
-
-class WriteCoordinatorClusterTest
-    extends MultiNodeSpec(WriteCoordinatorClusterTest)
-    with STMultiNodeSpec
-    with ImplicitSender
-    with BeforeAndAfterAll {
-
-  import WriteCoordinatorClusterTest._
-
-  override def initialParticipants = roles.size
-
-  val cluster = Cluster(system)
-
-  val guardian = system.actorOf(Props[DatabaseActorsGuardian], "guardian")
-
-  val mediator = DistributedPubSub(system).mediator
-
-  def join(from: RoleName, to: RoleName): Unit = {
-    runOn(from) {
-      log.error(s"------- ADDRESS ${node(from).address}")
-      cluster join node(to).address
-    }
-    enterBarrier(from.name + "-joined")
-  }
-
-  "WriteCoordinator" should {
-
-    "join cluster" in within(10.seconds) {
-
-      val selfMember = cluster.selfMember
-      val nodeName   = s"${selfMember.address.host.getOrElse("noHost")}_${selfMember.address.port.getOrElse(2552)}"
-
-      join(node1, node1)
-      join(node2, node1)
-
-      Thread.sleep(2000)
-
-      val nNodes = cluster.state.members.count(_.status == MemberStatus.Up)
-      nNodes shouldBe 2
-
-      enterBarrier("Joined")
-    }
-
-    "write records and update metadata" in within(10.seconds) {
-
-      awaitAssert {
-
-        val selfMember = cluster.selfMember
-        val nodeName   = s"${selfMember.address.host.getOrElse("noHost")}_${selfMember.address.port.getOrElse(2552)}"
-
-        val metadataCoordinator = Await.result(
-          system.actorSelection(s"user/guardian_$nodeName/metadata-coordinator_$nodeName").resolveOne(5 seconds),
-          5 seconds)
-
-        metadataCoordinator ! GetLocations("db", "namespace", "metric")
-        val initialLoc = expectMsgType[LocationsGot]
-        initialLoc.locations.size shouldBe 0
-      }
-
-      enterBarrier("Clean startup")
-
-      runOn(node1) {
-
-        val selfMember = cluster.selfMember
-        val nodeName   = s"${selfMember.address.host.getOrElse("noHost")}_${selfMember.address.port.getOrElse(2552)}"
-
-        val writeCoordinator = Await.result(
-          system.actorSelection(s"user/guardian_$nodeName/write-coordinator_$nodeName").resolveOne(5 seconds),
-          5 seconds)
-        writeCoordinator ! MapInput(0, "db", "namespace", "metric", Bit(0, 1.0, Map.empty, Map.empty))
-        expectMsgType[InputMapped]
-      }
-
-      awaitAssert {
-        val selfMember = cluster.selfMember
-        val nodeName   = s"${selfMember.address.host.getOrElse("noHost")}_${selfMember.address.port.getOrElse(2552)}"
-
-        val metadataCoordinator = Await.result(
-          system.actorSelection(s"user/guardian_$nodeName/metadata-coordinator_$nodeName").resolveOne(5 seconds),
-          5 seconds)
-
-        metadataCoordinator ! GetLocations("db", "namespace", "metric")
-        val locations_1 = expectMsgType[LocationsGot]
-        locations_1.locations.size shouldBe 1
-        locations_1.locations.head.from shouldBe 0
-        locations_1.locations.head.to shouldBe 60000
-      }
-
-      enterBarrier("single location from node 1")
-
-      runOn(node2) {
-        awaitAssert {
-          val selfMember = cluster.selfMember
-          val nodeName   = s"${selfMember.address.host.getOrElse("noHost")}_${selfMember.address.port.getOrElse(2552)}"
-
-          val writeCoordinator = Await.result(
-            system.actorSelection(s"user/guardian_$nodeName/write-coordinator_$nodeName").resolveOne(5 seconds),
-            5 seconds)
-
-          writeCoordinator ! MapInput(1, "db", "namespace", "metric", Bit(1, 1.0, Map.empty, Map.empty))
-          expectMsgType[InputMapped]
-        }
-      }
-
-      awaitAssert {
-        val selfMember = cluster.selfMember
-        val nodeName   = s"${selfMember.address.host.getOrElse("noHost")}_${selfMember.address.port.getOrElse(2552)}"
-
-        val metadataCoordinator = Await.result(
-          system.actorSelection(s"user/guardian_$nodeName/metadata-coordinator_$nodeName").resolveOne(5 seconds),
-          5 seconds)
-
-        metadataCoordinator ! GetLocations("db", "namespace", "metric")
-        val locations_2 = expectMsgType[LocationsGot]
-        locations_2.locations.size shouldBe 1
-        locations_2.locations.head.from shouldBe 0
-        locations_2.locations.head.to shouldBe 60000
-      }
-
-      enterBarrier("single location from node 2")
-
-      runOn(node2) {
-        val selfMember = cluster.selfMember
-        val nodeName   = s"${selfMember.address.host.getOrElse("noHost")}_${selfMember.address.port.getOrElse(2552)}"
-
-        val writeCoordinator = Await.result(
-          system.actorSelection(s"user/guardian_$nodeName/write-coordinator_$nodeName").resolveOne(5 seconds),
-          5 seconds)
-
-        writeCoordinator ! MapInput(0, "db", "namespace", "metric", Bit(50000, 1.0, Map.empty, Map.empty))
-        expectMsgType[InputMapped]
-      }
-
-      awaitAssert {
-
-        val selfMember = cluster.selfMember
-        val nodeName   = s"${selfMember.address.host.getOrElse("noHost")}_${selfMember.address.port.getOrElse(2552)}"
-
-        val metadataCoordinator = Await.result(
-          system.actorSelection(s"user/guardian_$nodeName/metadata-coordinator_$nodeName").resolveOne(5 seconds),
-          5 seconds)
-
-        metadataCoordinator ! GetLocations("db", "namespace", "metric")
-
-        val locations_3 = expectMsgType[LocationsGot]
-        locations_3.locations.size shouldBe 1
-        locations_3.locations.head.from shouldBe 0
-        locations_3.locations.head.to shouldBe 60000
-      }
-
-      runOn(node1) {
-        val selfMember = cluster.selfMember
-        val nodeName   = s"${selfMember.address.host.getOrElse("noHost")}_${selfMember.address.port.getOrElse(2552)}"
-
-        val writeCoordinator = Await.result(
-          system.actorSelection(s"user/guardian_$nodeName/write-coordinator_$nodeName").resolveOne(5 seconds),
-          5 seconds)
-
-        writeCoordinator ! MapInput(0, "db", "namespace", "metric", Bit(30000, 1.0, Map.empty, Map.empty))
-        expectMsgType[InputMapped]
-      }
-      runOn(node2) {
-        val selfMember = cluster.selfMember
-        val nodeName   = s"${selfMember.address.host.getOrElse("noHost")}_${selfMember.address.port.getOrElse(2552)}"
-
-        val writeCoordinator = Await.result(
-          system.actorSelection(s"user/guardian_$nodeName/write-coordinator_$nodeName").resolveOne(5 seconds),
-          5 seconds)
-
-        writeCoordinator ! MapInput(0, "db", "namespace", "metric", Bit(40000, 1.0, Map.empty, Map.empty))
-        expectMsgType[InputMapped]
-      }
-
-      awaitAssert {
-        val selfMember = cluster.selfMember
-        val nodeName   = s"${selfMember.address.host.getOrElse("noHost")}_${selfMember.address.port.getOrElse(2552)}"
-
-        val metadataCoordinator = Await.result(
-          system.actorSelection(s"user/guardian_$nodeName/metadata-coordinator_$nodeName").resolveOne(5 seconds),
-          5 seconds)
-
-        metadataCoordinator ! GetLocations("db", "namespace", "metric")
-
-        val locations_4 = expectMsgType[LocationsGot]
-        locations_4.locations.size shouldBe 1
-        locations_4.locations.head.from shouldBe 0
-        locations_4.locations.head.to shouldBe 60000
-      }
-
-      enterBarrier("Single Location")
-
-      runOn(node1) {
-        val selfMember = cluster.selfMember
-        val nodeName   = s"${selfMember.address.host.getOrElse("noHost")}_${selfMember.address.port.getOrElse(2552)}"
-
-        val writeCoordinator = Await.result(
-          system.actorSelection(s"user/guardian_$nodeName/write-coordinator_$nodeName").resolveOne(5 seconds),
-          5 seconds)
-
-        writeCoordinator ! MapInput(60001, "db", "namespace", "metric", Bit(60001, 1.0, Map.empty, Map.empty))
-        expectMsgType[InputMapped]
-      }
-
-      awaitAssert {
-
-        val selfMember = cluster.selfMember
-        val nodeName   = s"${selfMember.address.host.getOrElse("noHost")}_${selfMember.address.port.getOrElse(2552)}"
-
-        val metadataCoordinator = Await.result(
-          system.actorSelection(s"user/guardian_$nodeName/metadata-coordinator_$nodeName").resolveOne(5 seconds),
-          5 seconds)
-
-        metadataCoordinator ! GetLocations("db", "namespace", "metric")
-
-        val locations_5 = expectMsgType[LocationsGot]
-        locations_5.locations.size shouldBe 2
-        locations_5.locations.head.from shouldBe 0
-        locations_5.locations.head.to shouldBe 60000
-        locations_5.locations.last.from shouldBe 60000
-        locations_5.locations.last.to shouldBe 120000
-      }
-
-      enterBarrier("Multiple Location")
-
-    }
-
-  }
-}
->>>>>>> 12bbc28b
+//}