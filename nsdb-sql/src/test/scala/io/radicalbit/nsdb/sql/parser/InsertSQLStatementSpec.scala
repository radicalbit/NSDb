--- conflicted
+++ resolved
@@ -174,18 +174,6 @@
         parser.parse(db = "db",
                      namespace = "registry",
                      input = "INSERT INTO people DIM(name = 'spaced string') TAGS(city = chicago) val=23) ") should be(
-<<<<<<< HEAD
-          Success(
-            InsertSQLStatement(
-              db = "db",
-              namespace = "registry",
-              metric = "people",
-              timestamp = None,
-              dimensions = Some(ListAssignment(Map("name" -> "spaced string"))),
-              tags = Some(ListAssignment(Map("city"       -> "chicago"))),
-              23
-            )
-=======
           Success(
             InsertSQLStatement(
               db = "db",
@@ -212,7 +200,6 @@
                                Some(ListAssignment(Map("name" -> "a"))),
                                tags = None,
                                23)
->>>>>>> 3837c49c
           )
         )
       }
