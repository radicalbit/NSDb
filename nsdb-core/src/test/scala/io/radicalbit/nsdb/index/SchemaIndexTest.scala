--- conflicted
+++ resolved
@@ -86,13 +86,6 @@
 
     schemaIndex.getSchema("metric_1") shouldBe Some(testData)
 
-<<<<<<< HEAD
-    val writer2 = schemaIndex.getWriter
-    schemaIndex.update("metric_1", testData2)(writer2)
-    writer2.close()
-    schemaIndex.refresh()
-
-=======
     (1 to 100).foreach { i =>
       val writer2 = schemaIndex.getWriter
       schemaIndex.update("metric_1", testData2)(writer2)
@@ -102,7 +95,6 @@
 
     schemaIndex.all.size shouldBe 1
 
->>>>>>> 12bbc28b
     schemaIndex.getSchema("metric_1") shouldBe Some(testData2)
   }
 
