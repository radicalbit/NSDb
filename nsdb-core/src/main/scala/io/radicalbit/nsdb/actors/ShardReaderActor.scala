--- conflicted
+++ resolved
@@ -18,24 +18,6 @@
 
 import java.nio.file.Paths
 
-<<<<<<< HEAD
-import akka.actor.{Actor, ActorLogging, ActorRef, Props}
-import akka.util.Timeout
-import io.radicalbit.nsdb.actors.ShardAccumulatorActor.Refresh
-import io.radicalbit.nsdb.common.JSerializable
-import io.radicalbit.nsdb.common.exception.InvalidStatementException
-import io.radicalbit.nsdb.common.protocol.{Bit, DimensionFieldType}
-import io.radicalbit.nsdb.common.statement.{DescOrderOperator, Expression, SelectSQLStatement}
-import io.radicalbit.nsdb.index.lucene._
-import io.radicalbit.nsdb.index.{FacetIndex, NumericType, TimeSeriesIndex}
-import io.radicalbit.nsdb.model.Schema
-import io.radicalbit.nsdb.protocol.MessageProtocol.Commands._
-import io.radicalbit.nsdb.protocol.MessageProtocol.Events._
-import io.radicalbit.nsdb.statement.StatementParser._
-import io.radicalbit.nsdb.statement.{StatementParser, TimeRangeExtractor}
-import org.apache.lucene.index.{IndexNotFoundException, IndexWriter}
-import org.apache.lucene.search.{MatchAllDocsQuery, Query, Sort}
-=======
 import akka.actor.{Actor, Props}
 import io.radicalbit.nsdb.actors.ShardReaderActor.RefreshShard
 import io.radicalbit.nsdb.common.protocol.Bit
@@ -46,8 +28,6 @@
 import io.radicalbit.nsdb.statement.StatementParser
 import io.radicalbit.nsdb.statement.StatementParser.{ParsedAggregatedQuery, ParsedSimpleQuery}
 import org.apache.lucene.index.IndexNotFoundException
-import org.apache.lucene.search.MatchAllDocsQuery
->>>>>>> 5fe1a23a
 import org.apache.lucene.store.MMapDirectory
 
 import scala.util.{Failure, Success, Try}
@@ -55,22 +35,10 @@
 class ShardReaderActor(val basePath: String, val db: String, val namespace: String, val shardKey: ShardKey)
     extends Actor {
 
-<<<<<<< HEAD
-  implicit val dispatcher: ExecutionContextExecutor = context.system.dispatcher
-
-  /**
-    * Actor responsible for the actual writes into indexes.
-    */
-  var performerActor: ActorRef = _
-
-  implicit val timeout: Timeout =
-    Timeout(context.system.settings.config.getDuration("nsdb.publisher.timeout", TimeUnit.SECONDS), TimeUnit.SECONDS)
-=======
   lazy val directory =
     new MMapDirectory(
       Paths.get(basePath, db, namespace, "shards", s"${shardKey.metric}_${shardKey.from}_${shardKey.to}"))
   lazy val index = new TimeSeriesIndex(directory)
->>>>>>> 5fe1a23a
 
   lazy val facetDirectory =
     new MMapDirectory(
@@ -80,188 +48,19 @@
       .get(basePath, db, namespace, "shards", s"${shardKey.metric}_${shardKey.from}_${shardKey.to}", "facet", "taxo"))
   lazy val facetIndex = new FacetIndex(facetDirectory, taxoDirectory)
 
-  private val statementParser = new StatementParser()
-
-<<<<<<< HEAD
-  private def handleQueryResults(metric: String, out: Try[Seq[Bit]]): Try[Seq[Bit]] = {
-=======
   private def handleQueryResults(out: Try[Seq[Bit]]): Try[Seq[Bit]] = {
->>>>>>> 5fe1a23a
     out.recoverWith {
       case _: IndexNotFoundException => Success(Seq.empty)
     }
   }
 
-<<<<<<< HEAD
-  /**
-    * Applies, if needed, ordering and limiting to results from multiple shards.
-    * @param shardResult sequence of shard results.
-    * @param statement the initial sql statement.
-    * @param schema metric's schema.
-    * @return a single result obtained from the manipulation of multiple results from different shards.
-    */
-  private def applyOrderingWithLimit(shardResult: Try[Seq[Bit]], statement: SelectSQLStatement, schema: Schema) = {
-    Try(shardResult.get).map(s => {
-      val maybeSorted = if (statement.order.isDefined) {
-        val o = schema.fields.find(_.name == statement.order.get.dimension).get.indexType.ord
-        implicit val ord: Ordering[JSerializable] =
-          if (statement.order.get.isInstanceOf[DescOrderOperator]) o.reverse
-          else o
-        s.sortBy(_.fields(statement.order.get.dimension)._1)
-      } else s
+  override def receive: Receive = {
+    case GetCount(_, _, metric) => sender ! CountGot(db, namespace, metric, index.getCount())
 
-      if (statement.limit.isDefined) maybeSorted.take(statement.limit.get.value) else maybeSorted
-    })
-  }
-
-  /**
-    * Any existing shard is retrieved
-    */
-  override def preStart: Unit = {
-    Option(Paths.get(basePath, db, namespace, "shards").toFile.list())
-      .map(_.toSet)
-      .getOrElse(Set.empty)
-      .filter(_.split("_").length == 3)
-      .map(_.split("_"))
-      .foreach {
-        case Array(metric, from, to) =>
-          val directory =
-            new MMapDirectory(Paths.get(basePath, db, namespace, "shards", s"${metric}_${from}_$to"))
-          val newIndex = new TimeSeriesIndex(directory)
-          shards += (ShardKey(metric, from.toLong, to.toLong) -> newIndex)
-          val directoryFacets =
-            new MMapDirectory(Paths.get(basePath, db, namespace, "shards", s"${metric}_${from}_$to", "facet"))
-          val taxoDirectoryFacets =
-            new MMapDirectory(Paths.get(basePath, db, namespace, "shards", s"${metric}_${from}_$to", "facet", "taxo"))
-          val newFacetIndex = new FacetIndex(directoryFacets, taxoDirectoryFacets)
-          facetIndexShards += (ShardKey(metric, from.toLong, to.toLong) -> newFacetIndex)
-      }
-  }
-
-  private def filterShardsThroughTime[T](expression: Option[Expression], indexes: mutable.Map[ShardKey, T]) = {
-    val intervals = TimeRangeExtractor.extractTimeRange(expression)
-    indexes.filter {
-      case (key, _) if intervals.nonEmpty =>
-        intervals
-          .map(i => Interval.closed(key.from, key.to).intersect(i) != Interval.empty[Long])
-          .foldLeft(false)((x, y) => x || y)
-      case _ => true
-    }.toSeq
-  }
-
-  /**
-    * Groups results coming from different shards according to the group by clause provided in the query.
-    * @param shardResults results coming from different shards.
-    * @param tag the group by clause tag
-    * @param aggregationFunction the aggregate function corresponding to the aggregation operator (sum, count ecc.) contained in the query.
-    * @return the grouped results.
-    */
-  private def groupShardResults[W](shardResults: Seq[Try[Seq[Bit]]], tag: String)(
-      aggregationFunction: Seq[Bit] => W): Try[Seq[W]] = {
-    Try(
-      shardResults
-        .flatMap(_.get)
-        .groupBy(_.tags(tag))
-        .mapValues(aggregationFunction)
-        .values
-        .toSeq)
-  }
-
-  /**
-    * Retrieves and order results from different shards in case the statement does not contains aggregations
-    * and a where condition involving timestamp has been provided.
-    * @param statement raw statement.
-    * @param parsedStatement parsed statement.
-    * @param indexes shard indexes to retrieve data from.
-    * @param schema metric's schema.
-    * @return a single sequence of results obtained from different shards.
-    */
-  private def retrieveAndOrderPlainResults(statement: SelectSQLStatement,
-                                           parsedStatement: ParsedSimpleQuery,
-                                           indexes: Seq[(ShardKey, TimeSeriesIndex)],
-                                           schema: Schema): Try[Seq[Bit]] = {
-    val (_, metric, q, _, limit, fields, sort) = ParsedSimpleQuery.unapply(parsedStatement).get
-    if (statement.getTimeOrdering.isDefined || statement.order.isEmpty) {
-      val result: ListBuffer[Try[Seq[Bit]]] = ListBuffer.empty
-
-      val eventuallyOrdered =
-        statement.getTimeOrdering.map(indexes.sortBy(_._1.from)(_)).getOrElse(indexes)
-
-      eventuallyOrdered.takeWhile {
-        case (_, index) =>
-          val partials = handleQueryResults(metric, Try(index.query(schema, q, fields, limit, sort)(identity)))
-          result += partials
-
-          val combined = Try(result.flatMap(_.get))
-
-          combined.isSuccess && combined.get.lengthCompare(statement.limit.map(_.value).getOrElse(Int.MaxValue)) < 0
-      }
-
-      Try(result.flatMap(_.get))
-
-    } else {
-
-      val shardResults = indexes.map {
-        case (_, index) =>
-          handleQueryResults(metric, Try(index.query(schema, q, fields, limit, sort)(identity)))
-      }
-
-      Try(shardResults.flatMap(_.get)).map(s => {
-        val schemaField = schema.fields.find(_.name == statement.order.get.dimension).get
-        val o           = schemaField.indexType.ord
-        implicit val ord: Ordering[JSerializable] =
-          if (statement.order.get.isInstanceOf[DescOrderOperator]) o.reverse else o
-
-        val sorted =
-          if (schemaField.fieldClassType == DimensionFieldType)
-            s.sortBy(_.dimensions(statement.order.get.dimension))
-          else
-            s.sortBy(_.tags(statement.order.get.dimension))
-
-        sorted.take(statement.limit.get.value)
-      })
-    }
-  }
-
-  /**
-    * behaviour for read operations.
-    *
-    * - [[GetMetrics]] retrieve and return all the metrics.
-    *
-    * - [[ExecuteSelectStatement]] execute a given sql statement.
-    */
-  def readOps: Receive = {
-    case GetMetrics(_, _) =>
-      sender() ! MetricsGot(db, namespace, shards.keys.map(_.metric).toSet)
-    case GetCount(_, ns, metric) =>
-      val hits = shardsForMetric(metric).map {
-        case (_, index) =>
-          index.getCount()
-      }.sum
-      sender ! CountGot(db, ns, metric, hits)
     case ExecuteSelectStatement(statement, schema) =>
-      executeSelectStatement(statement, schema)
-    case DropMetric(_, _, metric) =>
-      shardsForMetric(metric).foreach {
-        case (key, index) =>
-          implicit val writer: IndexWriter = index.getWriter
-          index.deleteAll()
-          writer.close()
-          index.refresh()
-          shards -= key
-=======
-  override def receive: Receive = {
-    case GetCount(_, _, metric) =>
-      handleQueryResults(Try(index.query(new MatchAllDocsQuery(), Seq.empty, Int.MaxValue, None)(identity))) match {
-        case Success(bits) =>
-          sender ! CountGot(db, namespace, metric, bits.size)
-        case _ => sender ! CountGot(db, namespace, metric, 0)
->>>>>>> 5fe1a23a
-      }
-    case ExecuteSelectStatement(statement, schema) =>
-      statementParser.parseStatement(statement, schema) match {
+      StatementParser.parseStatement(statement, schema) match {
         case Success(ParsedSimpleQuery(_, _, q, false, limit, fields, sort)) =>
-          handleQueryResults(Try(index.query(q, fields, limit, sort)(identity))) match {
+          handleQueryResults(Try(index.query(schema, q, fields, limit, sort)(identity))) match {
             case Success(bits) =>
               sender ! SelectStatementExecuted(statement.db, statement.namespace, statement.metric, bits)
             case Failure(ex) => sender ! SelectStatementFailed(ex.getMessage)
@@ -281,7 +80,7 @@
             case Failure(ex) => sender ! SelectStatementFailed(ex.getMessage)
           }
         case Success(ParsedAggregatedQuery(_, _, q, collector, sort, limit)) =>
-          handleQueryResults(Try(index.query(q, collector.clear, limit, sort))) match {
+          handleQueryResults(Try(index.query(schema, q, collector.clear, limit, sort))) match {
             case Success(bits) =>
               sender ! SelectStatementExecuted(statement.db, statement.namespace, statement.metric, bits)
             case Failure(ex) => sender ! SelectStatementFailed(ex.getMessage)
@@ -293,202 +92,12 @@
       index.refresh()
       facetIndex.refresh()
   }
-<<<<<<< HEAD
-
-  private def executeSelectStatement(statement: SelectSQLStatement, schema: Schema): Unit = {
-
-    val parsedStatement = StatementParser.parseStatement(statement, schema)
-
-    val postProcessedResult: Try[Seq[Bit]] = parsedStatement match {
-      case Success(parsedStatement @ ParsedSimpleQuery(_, _, _, false, limit, fields, _)) =>
-        executeSimpleQuery(statement, schema, parsedStatement, limit, fields)
-
-      case Success(ParsedSimpleQuery(_, metric, q, true, limit, fields, sort)) if fields.lengthCompare(1) == 0 =>
-        executeSimpleQueryFixedLength(statement, schema, metric, q, limit, fields, sort)
-
-      case Success(ParsedAggregatedQuery(_, metric, q, collector: CountAllGroupsCollector[_], sort, limit)) =>
-        executeAggregateQueryWithCount(statement, schema, metric, q, collector, sort, limit)
-
-      case Success(ParsedAggregatedQuery(_, metric, q, collector, sort, limit)) =>
-        executeAggregationQuery(statement, schema, metric, q, collector, sort, limit)
-
-      case Failure(ex) => Failure(ex)
-      case _ =>
-        log.error("An error occurred trying to execute the following select statement {}.", statement)
-        Failure(new InvalidStatementException("Not a select statement."))
-    }
-
-    postProcessedResult match {
-      case Success(bits) =>
-        sender() ! SelectStatementExecuted(db, namespace, statement.metric, bits)
-      case Failure(ex: InvalidStatementException) => sender() ! SelectStatementFailed(ex.message)
-      case Failure(ex)                            => sender() ! SelectStatementFailed(ex.getMessage)
-    }
-  }
-
-  private def executeSimpleQuery(statement: SelectSQLStatement,
-                                 schema: Schema,
-                                 parsedStatement: ParsedSimpleQuery,
-                                 limit: Int,
-                                 fields: List[SimpleField]): Try[Seq[Bit]] = {
-    val indexes =
-      filterShardsThroughTime(statement.condition.map(_.expression), shardsForMetric(statement.metric))
-
-    val orderedResults = retrieveAndOrderPlainResults(statement, parsedStatement, indexes, schema)
-
-    if (fields.lengthCompare(1) == 0 && fields.head.count) {
-      orderedResults.map(seq => {
-        val recordCount = seq.map(_.value.asInstanceOf[Int]).sum
-        val count       = if (recordCount <= limit) recordCount else limit
-
-        Seq(
-          Bit(timestamp = 0,
-              value = count,
-              dimensions = retrieveCount(seq, count, (bit: Bit) => bit.dimensions),
-              tags = retrieveCount(seq, count, (bit: Bit) => bit.tags)))
-      })
-    } else
-      orderedResults.map(
-        s =>
-          s.map(
-            b =>
-              if (b.tags.contains("count(*)")) b.copy(tags = b.tags + ("count(*)" -> s.size))
-              else b)
-      )
-  }
-
-  private def executeSimpleQueryFixedLength(statement: SelectSQLStatement,
-                                            schema: Schema,
-                                            metric: String,
-                                            q: Query,
-                                            limit: Int,
-                                            fields: List[SimpleField],
-                                            sort: Option[Sort]): Try[Seq[Bit]] = {
-    val distinctField = fields.head.name
-
-    val filteredIndexes =
-      filterShardsThroughTime(statement.condition.map(_.expression), facetsShardsFromMetric(statement.metric))
-
-    val results = filteredIndexes.map {
-      case (_, index) =>
-        handleQueryResults(metric, Try(index.getDistinctField(q, fields.map(_.name).head, sort, limit)))
-    }
-
-    val shardResults = groupShardResults(results, distinctField) { values =>
-      Bit(
-        timestamp = 0,
-        value = 0,
-        dimensions = retrieveField(values, distinctField, (bit: Bit) => bit.dimensions),
-        tags = retrieveField(values, distinctField, (bit: Bit) => bit.tags)
-      )
-    }
-
-    applyOrderingWithLimit(shardResults, statement, schema)
-  }
-
-  private def executeAggregateQueryWithCount(statement: SelectSQLStatement,
-                                             schema: Schema,
-                                             metric: String,
-                                             q: Query,
-                                             collector: CountAllGroupsCollector[_],
-                                             sort: Option[Sort],
-                                             limit: Option[Int]): Try[Seq[Bit]] = {
-    val result =
-      filterShardsThroughTime(statement.condition.map(_.expression), facetsShardsFromMetric(statement.metric)).map {
-        case (_, index) =>
-          handleQueryResults(
-            metric,
-            Try(
-              index
-                .getCount(q, collector.groupField, sort, limit, schema.fieldsMap(collector.groupField).indexType)))
-      }
-
-    val shardResults = groupShardResults(result, statement.groupBy.get) { values =>
-      Bit(timestamp = 0,
-          value = values.map(_.value.asInstanceOf[Long]).sum,
-          dimensions = values.head.dimensions,
-          tags = values.head.tags)
-    }
-
-    applyOrderingWithLimit(shardResults, statement, schema)
-  }
-
-  private def executeAggregationQuery(statement: SelectSQLStatement,
-                                      schema: Schema,
-                                      metric: String,
-                                      q: Query,
-                                      collector: AllGroupsAggregationCollector[_, _],
-                                      sort: Option[Sort],
-                                      limit: Option[Int]): Try[Seq[Bit]] = {
-    val shardResults = shardsForMetric(statement.metric).toSeq.map {
-      case (_, index) =>
-        handleQueryResults(metric, Try(index.query(schema, q, collector.clear, limit, sort)))
-    }
-    val rawResult =
-      groupShardResults(shardResults, statement.groupBy.get) { values =>
-        val v                                        = schema.fields.find(_.name == "value").get.indexType.asInstanceOf[NumericType[_, _]]
-        implicit val numeric: Numeric[JSerializable] = v.numeric
-        collector match {
-          case _: MaxAllGroupsCollector[_, _] =>
-            Bit(timestamp = 0,
-                value = values.map(_.value).max,
-                dimensions = values.head.dimensions,
-                tags = values.head.tags)
-          case _: MinAllGroupsCollector[_, _] =>
-            Bit(timestamp = 0,
-                value = values.map(_.value).min,
-                dimensions = values.head.dimensions,
-                tags = values.head.tags)
-          case _: SumAllGroupsCollector[_, _] =>
-            Bit(timestamp = 0,
-                value = values.map(_.value).sum,
-                dimensions = values.head.dimensions,
-                tags = values.head.tags)
-        }
-      }
-
-    applyOrderingWithLimit(rawResult, statement, schema)
-  }
-
-  override def receive: Receive = readOps
-
-  /**
-    * This is a utility method to extract dimensions or tags from a Bit sequence in a functional way without having
-    * the risk to throw dangerous exceptions.
-    *
-    * @param values the sequence of bits holding the fields to be extracted.
-    * @param field the name of the field to be extracted.
-    * @param extract the function defining how to extract the field from a given bit.
-    * @return
-    */
-  private def retrieveField(values: Seq[Bit],
-                            field: String,
-                            extract: (Bit) => Map[String, JSerializable]): Map[String, JSerializable] =
-    values.headOption
-      .flatMap(bit => extract(bit).get(field).map(x => Map(field -> x)))
-      .getOrElse(Map.empty[String, JSerializable])
-
-  /**
-    * This is a utility method in charge to associate a dimension or a tag with the given count.
-    * It extracts the field from a Bit sequence in a functional way without having the risk to throw dangerous exceptions.
-    *
-    * @param values the sequence of bits holding the field to be extracted.
-    * @param count the value of the count to be associated with the field.
-    * @param extract the function defining how to extract the field from a given bit.
-    * @return
-    */
-  private def retrieveCount(values: Seq[Bit],
-                            count: Int,
-                            extract: (Bit) => Map[String, JSerializable]): Map[String, JSerializable] =
-    values.headOption
-      .flatMap(bit => extract(bit).headOption.map(x => Map(x._1 -> count.asInstanceOf[JSerializable])))
-      .getOrElse(Map.empty[String, JSerializable])
-=======
->>>>>>> 5fe1a23a
 }
 
 object ShardReaderActor {
+
   case object DeleteAll
+
   case object RefreshShard
 
   def props(basePath: String, db: String, namespace: String, shardKey: ShardKey): Props =
