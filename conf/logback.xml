<?xml version="1.0" encoding="UTF-8"?>
<configuration>

    <appender name="CONSOLE" class="ch.qos.logback.core.ConsoleAppender">
        <target>System.out</target>
        <encoder>
            <pattern>%X{akkaTimestamp} %-5level[%thread] %logger{0} - %msg%n</pattern>
        </encoder>
    </appender>

    <appender name="FILE" class="ch.qos.logback.core.FileAppender">
        <file>log/akka.log</file>
        <append>false</append>
        <encoder>
            <pattern>%date{yyyy-MM-dd} %X{akkaTimestamp} %-5level[%thread] %logger{1} - %msg%n</pattern>
        </encoder>
    </appender>

    <logger name="com.ning.http.client" level="WARN"/>
    <logger name="io.grpc.netty" level="WARN"/>
    <logger name="io.netty" level="WARN"/>

<<<<<<< HEAD
    <logger name="akka" level="DEBUG" />

    <root level="DEBUG">
=======
    <logger name="akka" level="INFO" />

    <root level="INFO">
>>>>>>> e9167b1d
        <appender-ref ref="CONSOLE"/>
        <!--<appender-ref ref="FILE"/>-->
    </root>

</configuration><|MERGE_RESOLUTION|>--- conflicted
+++ resolved
@@ -20,15 +20,9 @@
     <logger name="io.grpc.netty" level="WARN"/>
     <logger name="io.netty" level="WARN"/>
 
-<<<<<<< HEAD
-    <logger name="akka" level="DEBUG" />
-
-    <root level="DEBUG">
-=======
     <logger name="akka" level="INFO" />
 
     <root level="INFO">
->>>>>>> e9167b1d
         <appender-ref ref="CONSOLE"/>
         <!--<appender-ref ref="FILE"/>-->
     </root>
