--- conflicted
+++ resolved
@@ -46,13 +46,9 @@
   case class GetSchema(namespace: String, metric: String)
   case class ExecuteStatement(selectStatement: SelectSQLStatement)
   case class ExecuteSelectStatement(selectStatement: SelectSQLStatement, schema: Schema)
-<<<<<<< HEAD
-  case class SelectStatementExecuted[T](namespace: String, metric: String, values: Seq[T])
-=======
   case class NamespacesGot(namespaces: Seq[String])
   case class SchemaGot(namespace: String, metric: String, schema: Option[Schema])
   case class MetricsGot(namespace: String, metrics: Seq[String])
-  case class SelectStatementExecuted[T](values: Seq[T])
->>>>>>> 2fec272e
+  case class SelectStatementExecuted[T](namespace: String, metric: String, values: Seq[T])
   case class SelectStatementFailed(reason: String)
 }