/*
 * Copyright 2018 Radicalbit S.r.l.
 *
 * Licensed under the Apache License, Version 2.0 (the "License");
 * you may not use this file except in compliance with the License.
 * You may obtain a copy of the License at
 *
 *     http://www.apache.org/licenses/LICENSE-2.0
 *
 * Unless required by applicable law or agreed to in writing, software
 * distributed under the License is distributed on an "AS IS" BASIS,
 * WITHOUT WARRANTIES OR CONDITIONS OF ANY KIND, either express or implied.
 * See the License for the specific language governing permissions and
 * limitations under the License.
 */

package io.radicalbit.nsdb.index

import java.nio.file.Paths
import java.util.UUID

import io.radicalbit.nsdb.common.protocol.{Bit, DimensionFieldType, TagFieldType}
import io.radicalbit.nsdb.index.lucene.MaxAllGroupsCollector
import io.radicalbit.nsdb.model.{Schema, SchemaField}
import org.apache.lucene.document.LongPoint
import org.apache.lucene.index.Term
import org.apache.lucene.search._
import org.apache.lucene.store.{MMapDirectory, RAMDirectory}
import org.scalatest.{FlatSpec, Matchers, OneInstancePerTest}

class TimeSeriesIndexTest extends FlatSpec with Matchers with OneInstancePerTest {

  private val schema = Schema(
    "",
    Set(SchemaField("dimension", DimensionFieldType, VARCHAR()), SchemaField("tag", TagFieldType, VARCHAR())))

  "TimeSeriesIndex" should "write and read properly on disk" in {

    val timeSeriesIndex = new TimeSeriesIndex(new MMapDirectory(Paths.get(s"target/test_index/${UUID.randomUUID}")))

    val metricWriter = timeSeriesIndex.getWriter

    (0 to 100).foreach { i =>
      val testData =
        Bit(timestamp = System.currentTimeMillis,
            value = 23,
<<<<<<< HEAD
            dimensions = Map("dimension" -> s"dimension_$i"),
            tags = Map("tag"             -> s"tag_$i"))
      timeSeriesIndex.write(testData)(metricWriter)
=======
            dimensions = Map("content" -> s"content_$i"),
            tags = Map.empty)
      timeSeriesIndex.write(testData)
>>>>>>> 3837c49c
    }
    metricWriter.close()

    timeSeriesIndex.query(schema, "dimension", "dimension_*", Seq.empty, 100)(identity).size shouldBe 100
    timeSeriesIndex.query(schema, "tag", "tag_*", Seq.empty, 100)(identity).size shouldBe 100
  }

  "TimeSeriesIndex" should "support values containing dashes" in {
    val timeSeriesIndex = new TimeSeriesIndex(new MMapDirectory(Paths.get(s"target/test_index/${UUID.randomUUID}")))

    implicit val writer = timeSeriesIndex.getWriter

    (0 to 100).foreach { i =>
      val testData =
<<<<<<< HEAD
        Bit(timestamp = i,
            value = 23.5,
            dimensions = Map("dimension" -> s"dimension-$i"),
            tags = Map("tag"             -> s"tag-$i"))
=======
        Bit(timestamp = i, value = 23.5, dimensions = Map("content" -> s"content-$i"), tags = Map.empty)
>>>>>>> 3837c49c
      timeSeriesIndex.write(testData)
    }

    writer.close()

    val query = new TermQuery(new Term("dimension", "dimension-10"))

    implicit val searcher = timeSeriesIndex.getSearcher
    val result            = timeSeriesIndex.rawQuery(query, 100, Some(new Sort(new SortField("timestamp", SortField.Type.DOC))))

    result.size shouldBe 1

    val wildcardQuery = new WildcardQuery(new Term("dimension", "dimension-10*"))
    val wildcardResult =
      timeSeriesIndex.rawQuery(wildcardQuery, 100, Some(new Sort(new SortField("timestamp", SortField.Type.DOC))))

    wildcardResult.size shouldBe 2
  }

  "TimeSeriesIndex" should "support range queries and sorting" in {
    val timeSeriesIndex = new TimeSeriesIndex(new MMapDirectory(Paths.get(s"target/test_index/${UUID.randomUUID}")))

    implicit val writer = timeSeriesIndex.getWriter

    (0 to 100).foreach { i =>
      val testData =
<<<<<<< HEAD
        Bit(timestamp = i,
            value = 23.5,
            dimensions = Map("dimension" -> s"dimension_$i"),
            tags = Map("tag"             -> s"tag_$i"))
=======
        Bit(timestamp = i, value = 23.5, dimensions = Map("content" -> s"content_$i"), tags = Map.empty)
>>>>>>> 3837c49c
      timeSeriesIndex.write(testData)
    }

    writer.close()

    val query = LongPoint.newRangeQuery("timestamp", 10, 20)

    implicit val searcher = timeSeriesIndex.getSearcher
    val result            = timeSeriesIndex.rawQuery(query, 100, Some(new Sort(new SortField("timestamp", SortField.Type.DOC))))

    result.size shouldBe 11

    (1 to 10).foreach { i =>
      result(i).getField("timestamp").numericValue().longValue should be >= result(i - 1)
        .getField("timestamp")
        .numericValue
        .longValue
    }
  }

  "TimeSeriesIndex" should "delete records" in {
    val timeSeriesIndex = new TimeSeriesIndex(new MMapDirectory(Paths.get(s"target/test_index/${UUID.randomUUID}")))

    implicit val writer = timeSeriesIndex.getWriter

    val timestamp = System.currentTimeMillis

<<<<<<< HEAD
    val testData = Bit(timestamp = timestamp, value = 0.2, dimensions = Map("dimension" -> s"dimension"), tags = Map("tag" -> s"tag"))
=======
    val testData = Bit(timestamp = timestamp, value = 0.2, dimensions = Map("content" -> s"content"), tags = Map.empty)
>>>>>>> 3837c49c

    timeSeriesIndex.write(testData)

    writer.close()

    val queryExist  = LongPoint.newExactQuery("timestamp", timestamp)
    val resultExist = timeSeriesIndex.query(schema, queryExist, Seq.empty, 100, None)(identity)
    resultExist.size shouldBe 1

    val deleteWriter = timeSeriesIndex.getWriter
    timeSeriesIndex.delete(testData)(deleteWriter)

    deleteWriter.close()

    timeSeriesIndex.refresh()

    val query  = LongPoint.newExactQuery("timestamp", timestamp)
    val result = timeSeriesIndex.query(schema, query, Seq.empty, 100, None)(identity)

    result.size shouldBe 0

  }

  "TimeSeriesIndex" should "support groupBy queries" in {
    val timeSeriesIndex = new TimeSeriesIndex(new MMapDirectory(Paths.get(s"target/test_index/${UUID.randomUUID}")))

    implicit val writer = timeSeriesIndex.getWriter

    (0 to 9).foreach { i =>
      val testData = Bit(timestamp = System.currentTimeMillis,
                         value = 10,
<<<<<<< HEAD
                         dimensions = Map("dimension" -> s"dimension_${i / 4}"),
                         tags = Map("tag" -> s"tag_${i / 4}", "number" -> i))
=======
                         dimensions = Map("content" -> s"content_${i / 4}", "number" -> i),
                         tags = Map.empty)
>>>>>>> 3837c49c
      timeSeriesIndex.write(testData)
    }

    writer.close()

    val collector = new MaxAllGroupsCollector[Long, String]("tag", "number")

    timeSeriesIndex.getSearcher.search(new MatchAllDocsQuery(), collector)

    collector.getGroupCount shouldBe 3
    val sorted = collector.getGroupMap.toSeq.sortBy(_._2)
    sorted shouldBe Seq(("tag_0", 3), ("tag_1", 7), ("tag_2", 9))
  }

  "TimeSeriesIndex" should "support groupBy queries with ordering" in {
    val timeSeriesIndex = new TimeSeriesIndex(new MMapDirectory(Paths.get(s"target/test_index/${UUID.randomUUID}")))

    val records: Seq[Bit] = (0 to 9).map { i =>
<<<<<<< HEAD
      Bit(timestamp = i,
          value = i,
          dimensions = Map("dimension" -> s"dimension_${i / 4}"),
          tags = Map("tag"             -> s"tag_${i / 4}"))
=======
      Bit(timestamp = i, value = i, dimensions = Map("content" -> s"content_${i / 4}"), tags = Map.empty)
>>>>>>> 3837c49c
    }

    implicit val writer = timeSeriesIndex.getWriter
    records.foreach(timeSeriesIndex.write)
    writer.close()

    val ascSort = new Sort(new SortField("value", SortField.Type.INT, false))

    val results = timeSeriesIndex.query(schema,
                                        new MatchAllDocsQuery(),
                                        new MaxAllGroupsCollector[Long, String]("tag", "value"),
                                        None,
                                        Some(ascSort))

    results shouldBe Seq(
<<<<<<< HEAD
      Bit(0, 3, Map.empty, tags = Map("tag" -> "tag_0")),
      Bit(0, 7, Map.empty, tags = Map("tag" -> "tag_1")),
      Bit(0, 9, Map.empty, tags = Map("tag" -> "tag_2"))
=======
      Bit(0, 3, Map("content" -> "content_0"), tags = Map.empty),
      Bit(0, 7, Map("content" -> "content_1"), tags = Map.empty),
      Bit(0, 9, Map("content" -> "content_2"), tags = Map.empty)
>>>>>>> 3837c49c
    )

    val descSort = new Sort(new SortField("value", SortField.Type.INT, true))

    val descResults = timeSeriesIndex.query(schema,
                                            new MatchAllDocsQuery(),
                                            new MaxAllGroupsCollector[Long, String]("tag", "value"),
                                            None,
                                            Some(descSort))

    descResults shouldBe Seq(
<<<<<<< HEAD
      Bit(0, 9, Map.empty, tags = Map("tag" -> "tag_2")),
      Bit(0, 7, Map.empty, tags = Map("tag" -> "tag_1")),
      Bit(0, 3, Map.empty, tags = Map("tag" -> "tag_0"))
=======
      Bit(0, 9, Map("content" -> "content_2"), tags = Map.empty),
      Bit(0, 7, Map("content" -> "content_1"), tags = Map.empty),
      Bit(0, 3, Map("content" -> "content_0"), tags = Map.empty)
>>>>>>> 3837c49c
    )
  }

  "TimeSeriesIndex" should "support groupBy queries with ordering and limiting" in {
    val timeSeriesIndex = new TimeSeriesIndex(new MMapDirectory(Paths.get(s"target/test_index/${UUID.randomUUID}")))

    val records: Seq[Bit] = (0 to 9).map { i =>
<<<<<<< HEAD
      Bit(timestamp = i, value = i, dimensions = Map("dimension" -> s"dimension_${i / 4}"), tags = Map("tag" -> s"tag_${i / 4}"))
=======
      Bit(timestamp = i, value = i, dimensions = Map("content" -> s"content_${i / 4}"), tags = Map.empty)
>>>>>>> 3837c49c
    }

    implicit val writer = timeSeriesIndex.getWriter
    records.foreach(timeSeriesIndex.write)
    writer.close()

    val descSort = new Sort(new SortField("value", SortField.Type.INT, true))

    val descResults = timeSeriesIndex.query(schema,
                                            new MatchAllDocsQuery(),
                                            new MaxAllGroupsCollector[Long, String]("dimension", "value"),
                                            Some(2),
                                            Some(descSort))

<<<<<<< HEAD
    descResults shouldBe Seq(Bit(0, 9, Map("dimension" -> "dimension_2"), tags = Map.empty),
                             Bit(0, 7, Map("dimension" -> "dimension_1"), tags = Map.empty))
=======
    descResults shouldBe Seq(Bit(0, 9, Map("content" -> "content_2"), tags = Map.empty),
                             Bit(0, 7, Map("content" -> "content_1"), tags = Map.empty))
>>>>>>> 3837c49c
  }
}<|MERGE_RESOLUTION|>--- conflicted
+++ resolved
@@ -44,15 +44,9 @@
       val testData =
         Bit(timestamp = System.currentTimeMillis,
             value = 23,
-<<<<<<< HEAD
             dimensions = Map("dimension" -> s"dimension_$i"),
             tags = Map("tag"             -> s"tag_$i"))
       timeSeriesIndex.write(testData)(metricWriter)
-=======
-            dimensions = Map("content" -> s"content_$i"),
-            tags = Map.empty)
-      timeSeriesIndex.write(testData)
->>>>>>> 3837c49c
     }
     metricWriter.close()
 
@@ -67,14 +61,10 @@
 
     (0 to 100).foreach { i =>
       val testData =
-<<<<<<< HEAD
         Bit(timestamp = i,
             value = 23.5,
             dimensions = Map("dimension" -> s"dimension-$i"),
             tags = Map("tag"             -> s"tag-$i"))
-=======
-        Bit(timestamp = i, value = 23.5, dimensions = Map("content" -> s"content-$i"), tags = Map.empty)
->>>>>>> 3837c49c
       timeSeriesIndex.write(testData)
     }
 
@@ -101,14 +91,10 @@
 
     (0 to 100).foreach { i =>
       val testData =
-<<<<<<< HEAD
         Bit(timestamp = i,
             value = 23.5,
             dimensions = Map("dimension" -> s"dimension_$i"),
             tags = Map("tag"             -> s"tag_$i"))
-=======
-        Bit(timestamp = i, value = 23.5, dimensions = Map("content" -> s"content_$i"), tags = Map.empty)
->>>>>>> 3837c49c
       timeSeriesIndex.write(testData)
     }
 
@@ -136,11 +122,10 @@
 
     val timestamp = System.currentTimeMillis
 
-<<<<<<< HEAD
-    val testData = Bit(timestamp = timestamp, value = 0.2, dimensions = Map("dimension" -> s"dimension"), tags = Map("tag" -> s"tag"))
-=======
-    val testData = Bit(timestamp = timestamp, value = 0.2, dimensions = Map("content" -> s"content"), tags = Map.empty)
->>>>>>> 3837c49c
+    val testData = Bit(timestamp = timestamp,
+                       value = 0.2,
+                       dimensions = Map("dimension" -> s"dimension"),
+                       tags = Map("tag"             -> s"tag"))
 
     timeSeriesIndex.write(testData)
 
@@ -172,13 +157,8 @@
     (0 to 9).foreach { i =>
       val testData = Bit(timestamp = System.currentTimeMillis,
                          value = 10,
-<<<<<<< HEAD
                          dimensions = Map("dimension" -> s"dimension_${i / 4}"),
-                         tags = Map("tag" -> s"tag_${i / 4}", "number" -> i))
-=======
-                         dimensions = Map("content" -> s"content_${i / 4}", "number" -> i),
-                         tags = Map.empty)
->>>>>>> 3837c49c
+                         tags = Map("tag"             -> s"tag_${i / 4}", "number" -> i))
       timeSeriesIndex.write(testData)
     }
 
@@ -197,14 +177,10 @@
     val timeSeriesIndex = new TimeSeriesIndex(new MMapDirectory(Paths.get(s"target/test_index/${UUID.randomUUID}")))
 
     val records: Seq[Bit] = (0 to 9).map { i =>
-<<<<<<< HEAD
       Bit(timestamp = i,
           value = i,
           dimensions = Map("dimension" -> s"dimension_${i / 4}"),
           tags = Map("tag"             -> s"tag_${i / 4}"))
-=======
-      Bit(timestamp = i, value = i, dimensions = Map("content" -> s"content_${i / 4}"), tags = Map.empty)
->>>>>>> 3837c49c
     }
 
     implicit val writer = timeSeriesIndex.getWriter
@@ -220,15 +196,9 @@
                                         Some(ascSort))
 
     results shouldBe Seq(
-<<<<<<< HEAD
       Bit(0, 3, Map.empty, tags = Map("tag" -> "tag_0")),
       Bit(0, 7, Map.empty, tags = Map("tag" -> "tag_1")),
       Bit(0, 9, Map.empty, tags = Map("tag" -> "tag_2"))
-=======
-      Bit(0, 3, Map("content" -> "content_0"), tags = Map.empty),
-      Bit(0, 7, Map("content" -> "content_1"), tags = Map.empty),
-      Bit(0, 9, Map("content" -> "content_2"), tags = Map.empty)
->>>>>>> 3837c49c
     )
 
     val descSort = new Sort(new SortField("value", SortField.Type.INT, true))
@@ -240,15 +210,9 @@
                                             Some(descSort))
 
     descResults shouldBe Seq(
-<<<<<<< HEAD
       Bit(0, 9, Map.empty, tags = Map("tag" -> "tag_2")),
       Bit(0, 7, Map.empty, tags = Map("tag" -> "tag_1")),
       Bit(0, 3, Map.empty, tags = Map("tag" -> "tag_0"))
-=======
-      Bit(0, 9, Map("content" -> "content_2"), tags = Map.empty),
-      Bit(0, 7, Map("content" -> "content_1"), tags = Map.empty),
-      Bit(0, 3, Map("content" -> "content_0"), tags = Map.empty)
->>>>>>> 3837c49c
     )
   }
 
@@ -256,11 +220,10 @@
     val timeSeriesIndex = new TimeSeriesIndex(new MMapDirectory(Paths.get(s"target/test_index/${UUID.randomUUID}")))
 
     val records: Seq[Bit] = (0 to 9).map { i =>
-<<<<<<< HEAD
-      Bit(timestamp = i, value = i, dimensions = Map("dimension" -> s"dimension_${i / 4}"), tags = Map("tag" -> s"tag_${i / 4}"))
-=======
-      Bit(timestamp = i, value = i, dimensions = Map("content" -> s"content_${i / 4}"), tags = Map.empty)
->>>>>>> 3837c49c
+      Bit(timestamp = i,
+          value = i,
+          dimensions = Map("dimension" -> s"dimension_${i / 4}"),
+          tags = Map("tag"             -> s"tag_${i / 4}"))
     }
 
     implicit val writer = timeSeriesIndex.getWriter
@@ -275,12 +238,7 @@
                                             Some(2),
                                             Some(descSort))
 
-<<<<<<< HEAD
     descResults shouldBe Seq(Bit(0, 9, Map("dimension" -> "dimension_2"), tags = Map.empty),
                              Bit(0, 7, Map("dimension" -> "dimension_1"), tags = Map.empty))
-=======
-    descResults shouldBe Seq(Bit(0, 9, Map("content" -> "content_2"), tags = Map.empty),
-                             Bit(0, 7, Map("content" -> "content_1"), tags = Map.empty))
->>>>>>> 3837c49c
   }
 }