package io.radicalbit.nsdb.cluster.actor

import java.nio.file.Paths
import java.util.concurrent.TimeUnit

import akka.actor.{Actor, ActorLogging, Props, Stash}
import akka.util.Timeout
import cats.data.Validated.{Invalid, Valid}
import io.radicalbit.nsdb.actors._
import io.radicalbit.nsdb.cluster.actor.NamespaceDataActor.{AddRecordToLocation, DeleteRecordFromLocation}
import io.radicalbit.nsdb.cluster.actor.ShardActor.{Accumulate, PerformWrites}
import io.radicalbit.nsdb.common.JSerializable
import io.radicalbit.nsdb.common.protocol.Bit
import io.radicalbit.nsdb.common.statement.DescOrderOperator
import io.radicalbit.nsdb.index.lucene._
import io.radicalbit.nsdb.index.{NumericType, TimeSeriesIndex}
import io.radicalbit.nsdb.protocol.MessageProtocol.Commands._
import io.radicalbit.nsdb.protocol.MessageProtocol.Events._
import io.radicalbit.nsdb.statement.StatementParser._
import io.radicalbit.nsdb.statement.{StatementParser, TimeRangeExtractor}
import org.apache.lucene.index.{IndexNotFoundException, IndexWriter}
import org.apache.lucene.search.MatchAllDocsQuery
import org.apache.lucene.store.MMapDirectory
import spire.implicits._
import spire.math.Interval

import scala.collection.mutable.ListBuffer
import scala.concurrent.ExecutionContextExecutor
import scala.concurrent.duration.FiniteDuration
import scala.util.{Failure, Success, Try}

case class ShardKey(metric: String, from: Long, to: Long)

class ShardActor(basePath: String, db: String, namespace: String) extends Actor with ActorLogging with Stash {
  import scala.collection.mutable

  private val statementParser = new StatementParser()

  val shards: mutable.Map[ShardKey, TimeSeriesIndex] = mutable.Map.empty

  implicit val dispatcher: ExecutionContextExecutor = context.system.dispatcher

  implicit val timeout: Timeout =
    Timeout(context.system.settings.config.getDuration("nsdb.publisher.timeout", TimeUnit.SECONDS), TimeUnit.SECONDS)

  lazy val interval = FiniteDuration(
    context.system.settings.config.getDuration("nsdb.write.scheduler.interval", TimeUnit.SECONDS),
    TimeUnit.SECONDS)

  context.system.scheduler.schedule(interval, interval) {
    self ! PerformWrites
  }

  private def getMetricShards(metric: String) = shards.filter(_._1.metric == metric)

  private def getIndex(key: ShardKey) =
    shards.getOrElse(
      key, {
        val directory =
          new MMapDirectory(Paths.get(basePath, db, namespace, "shards", s"${key.metric}_${key.from}_${key.to}"))
        val newIndex = new TimeSeriesIndex(directory)
        shards += (key -> newIndex)
        newIndex
      }
    )

  private def handleQueryResults(metric: String, out: Try[Seq[Bit]]) = {
    out.recoverWith {
      case _: IndexNotFoundException => Success(Seq.empty)
    }
  }

  override def preStart: Unit = {
    Option(Paths.get(basePath, db, namespace, "shards").toFile.list())
      .map(_.toSet)
      .getOrElse(Set.empty)
      .filter(_.split("_").length == 3)
      .map(_.split("_"))
      .foreach {
        case Array(metric, from, to) =>
          val directory =
            new MMapDirectory(Paths.get(basePath, db, namespace, "shards", s"${metric}_${from}_$to"))
          val newIndex = new TimeSeriesIndex(directory)
          shards += (ShardKey(metric, from.toLong, to.toLong) -> newIndex)
      }
  }

  def ddlOps: Receive = {
    case DeleteAllMetrics(_, ns) =>
      shards.foreach {
        case (_, index) =>
          implicit val writer: IndexWriter = index.getWriter
          index.deleteAll()
          writer.close()
          index.refresh()
      }
      sender ! AllMetricsDeleted(db, ns)
    case DropMetric(_, _, metric) =>
      getMetricShards(metric).foreach {
        case (key, index) =>
          implicit val writer: IndexWriter = index.getWriter
          index.deleteAll()
          writer.close()
          index.refresh()
          shards -= key
      }
      sender() ! MetricDropped(db, namespace, metric)
  }

  def readOps: Receive = {
    case GetMetrics(_, _) =>
      sender() ! MetricsGot(db, namespace, shards.keys.map(_.metric).toSet)
    case GetCount(_, ns, metric) =>
      val hits = getMetricShards(metric).map {
        case (_, index) =>
          index.query(new MatchAllDocsQuery(), Seq.empty, Int.MaxValue, None).size
      }.sum
      sender ! CountGot(db, ns, metric, hits)
    case ExecuteSelectStatement(statement, schema) =>
      val combinedResult: Try[Seq[Bit]] = statementParser.parseStatement(statement, schema) match {
<<<<<<< HEAD
        case Success(ParsedSimpleQuery(_, metric, q, false, limit, fields, sort)) =>
=======
        case Success(ParsedSimpleQuery(_, metric, q, _, limit, fields, sort)) =>
>>>>>>> 01ecac84
          val intervals = TimeRangeExtractor.extractTimeRange(statement.condition.map(_.expression))

          val metricIn: mutable.Map[ShardKey, TimeSeriesIndex] = getMetricShards(statement.metric)
          val indexes = metricIn
            .filter {
              //FIXME see if it can be refactored
              case (key, _) if intervals.nonEmpty =>
                intervals
                  .map(i => Interval.closed(key.from, key.to).intersect(i) != Interval.empty[Long])
                  .foldLeft(false)((x, y) => x || y)
              case _ => true
            }

          val orderedResults = if (statement.getTimeOrdering.isDefined || statement.order.isEmpty) {
            val result: ListBuffer[Try[Seq[Bit]]] = ListBuffer.empty

            val eventuallyOrdered =
              statement.getTimeOrdering.map(indexes.toSeq.sortBy(_._1.from)(_)).getOrElse(indexes.toSeq)

            eventuallyOrdered.takeWhile {
              case (_, index) =>
                val partials = handleQueryResults(metric, Try(index.query(q, fields, limit, sort)))
                result += partials

                val combined = Try(result.flatMap(_.get))

                combined.isSuccess && combined.get.lengthCompare(statement.limit.map(_.value).getOrElse(Int.MaxValue)) < 0
            }

            Try(result.flatMap(_.get))

          } else {

            val shardResults = indexes.toSeq.map {
              case (_, index) =>
                handleQueryResults(metric, Try(index.query(q, fields, limit, sort)))
            }

            Try(shardResults.flatMap(_.get)).map(s => {
              val o = schema.fields.find(_.name == statement.order.get.dimension).get.indexType.ord
              implicit val ord: Ordering[JSerializable] =
                if (statement.order.get.isInstanceOf[DescOrderOperator]) o.reverse else o
              val sorted = s.sortBy(_.dimensions(statement.order.get.dimension))
              sorted.take(statement.limit.get.value)
            })

          }

          if (fields.lengthCompare(1) == 0 && fields.head.count) {
            orderedResults.map(seq => {
              val recordCount = seq.map(_.value.asInstanceOf[Int]).sum
              val count       = if (recordCount <= limit) recordCount else limit
              Seq(Bit(0, count, Map(seq.head.dimensions.head._1 -> count)))
            })
          } else
            orderedResults.map(
              s =>
                s.map(b =>
                  if (b.dimensions.contains("count(*)")) b.copy(dimensions = b.dimensions + ("count(*)" -> s.size))
                  else b))

        case Success(ParsedSimpleQuery(_, metric, q, true, limit, fields, sort)) =>
          //TODO: Handle distinct case in shards

        case Success(ParsedAggregatedQuery(_, metric, q, collector, sort, limit)) =>
          val indexes = getMetricShards(statement.metric)
          val shardResults = indexes.toSeq.map {
            case (_, index) =>
              handleQueryResults(metric, Try(index.query(q, collector, limit, sort)))
          }
          Try(
            shardResults
              .flatMap(_.get)
              .groupBy(_.dimensions(statement.groupBy.get))
              .mapValues(values => {
                val v = schema.fields.find(_.name == "value").get.indexType.asInstanceOf[NumericType[_, _]]
//                val o = v.ord
//                implicit val ord: Ordering[JSerializable] =
//                  if (statement.order.get.isInstanceOf[DescOrderOperator]) o.reverse else o
                implicit val numeric: Numeric[JSerializable] = v.numeric
                collector match {
                  case _: CountAllGroupsCollector =>
                    Bit(0, values.map(_.value).size, values.head.dimensions)
                  case _: MaxAllGroupsCollector =>
                    Bit(0, values.map(_.value).max, values.head.dimensions)
                  case _: MinAllGroupsCollector =>
                    Bit(0, values.map(_.value).min, values.head.dimensions)
                  case _: SumAllGroupsCollector =>
                    Bit(0, values.map(_.value).sum, values.head.dimensions)
                }
              })
              .values
              .toSeq
          )
        case Failure(ex) => Failure(ex)
        case _           => Failure(new RuntimeException("Not a select statement."))
      }

      combinedResult match {
        case Success(bits) => sender() ! SelectStatementExecuted(db, namespace, statement.metric, bits)
        case Failure(ex)   => sender() ! SelectStatementFailed(ex.getMessage)
      }
  }

  private val opBufferMap: mutable.Map[ShardKey, Seq[Operation]] = mutable.Map.empty

  def accumulate: Receive = {
    case AddRecordToLocation(_, ns, metric, bit, location) =>
      val key = ShardKey(metric, location.from, location.to)
      opBufferMap
        .get(key)
        .fold {
          opBufferMap += (key -> Seq(WriteOperation(ns, metric, bit)))
        } { list =>
          opBufferMap += (key -> (list :+ WriteOperation(ns, metric, bit)))
        }
      sender ! RecordAdded(db, ns, metric, bit)
    case DeleteRecordFromLocation(_, ns, metric, bit, location) =>
      val key = ShardKey(metric, location.from, location.to)
      opBufferMap
        .get(key)
        .fold {
          opBufferMap += (key -> Seq(DeleteRecordOperation(ns, metric, bit)))
        } { list =>
          opBufferMap += (key -> (list :+ DeleteRecordOperation(ns, metric, bit)))
        }
      sender ! RecordDeleted(db, ns, metric, bit)
    case ExecuteDeleteStatementInternal(statement, schema) =>
      statementParser.parseStatement(statement, schema) match {
        case Success(ParsedDeleteQuery(ns, metric, q)) =>
          opBufferMap.filter(_._1.metric == metric).foreach {
            case (key, _) =>
              opBufferMap
                .get(key)
                .fold {
                  opBufferMap += (key -> Seq(DeleteQueryOperation(ns, metric, q)))
                } { list =>
                  opBufferMap += (key -> (list :+ DeleteQueryOperation(ns, metric, q)))
                }
          }
          sender() ! DeleteStatementExecuted(db = db, namespace = namespace, metric = metric)
        case Failure(ex) =>
          sender() ! DeleteStatementFailed(db = db, namespace = namespace, metric = statement.metric, ex.getMessage)
      }
    case PerformWrites =>
      context.become(perform)
      self ! PerformWrites
  }

  def perform: Receive = {
    case PerformWrites =>
      opBufferMap.foreach {
        case (key, ops) =>
          val index                        = getIndex(key)
          implicit val writer: IndexWriter = index.getWriter
          ops.foreach {
            case WriteOperation(_, _, bit) =>
              index.write(bit) match {
                case Valid(_)      =>
                case Invalid(errs) => log.error(errs.toList.mkString(","))
              }
            //TODO handle errors
            case DeleteRecordOperation(_, _, bit) =>
              index.delete(bit)
            case DeleteQueryOperation(_, _, q) =>
              implicit val writer: IndexWriter = index.getWriter
              index.delete(q)
          }
          writer.flush()
          writer.close()
          index.refresh()
      }
      opBufferMap.clear()
      self ! Accumulate
    case Accumulate =>
      unstashAll()
      context.become(readOps orElse ddlOps orElse accumulate)
    case _ => stash()
  }

  override def receive: Receive = {
    readOps orElse ddlOps orElse accumulate
  }
}

object ShardActor {

  case object PerformWrites
  case object Accumulate

  def props(basePath: String, db: String, namespace: String): Props = Props(new ShardActor(basePath, db, namespace))
}<|MERGE_RESOLUTION|>--- conflicted
+++ resolved
@@ -118,11 +118,7 @@
       sender ! CountGot(db, ns, metric, hits)
     case ExecuteSelectStatement(statement, schema) =>
       val combinedResult: Try[Seq[Bit]] = statementParser.parseStatement(statement, schema) match {
-<<<<<<< HEAD
         case Success(ParsedSimpleQuery(_, metric, q, false, limit, fields, sort)) =>
-=======
-        case Success(ParsedSimpleQuery(_, metric, q, _, limit, fields, sort)) =>
->>>>>>> 01ecac84
           val intervals = TimeRangeExtractor.extractTimeRange(statement.condition.map(_.expression))
 
           val metricIn: mutable.Map[ShardKey, TimeSeriesIndex] = getMetricShards(statement.metric)
@@ -186,6 +182,7 @@
 
         case Success(ParsedSimpleQuery(_, metric, q, true, limit, fields, sort)) =>
           //TODO: Handle distinct case in shards
+          Failure(new RuntimeException("Not supported yet..."))
 
         case Success(ParsedAggregatedQuery(_, metric, q, collector, sort, limit)) =>
           val indexes = getMetricShards(statement.metric)
