--- conflicted
+++ resolved
@@ -20,23 +20,14 @@
 
 import akka.actor.{Actor, Props}
 import io.radicalbit.nsdb.actors.ShardReaderActor.RefreshShard
-<<<<<<< HEAD
 import io.radicalbit.nsdb.common.protocol.Bit
+import io.radicalbit.nsdb.index.lucene.Index.handleNoIndexResults
 import io.radicalbit.nsdb.index.{AllFacetIndexes, TimeSeriesIndex}
 import io.radicalbit.nsdb.protocol.MessageProtocol.Commands.{ExecuteSelectStatement, GetCount}
 import io.radicalbit.nsdb.protocol.MessageProtocol.Events.{CountGot, SelectStatementExecuted, SelectStatementFailed}
 import io.radicalbit.nsdb.statement.StatementParser
 import io.radicalbit.nsdb.statement.StatementParser._
 import org.apache.lucene.index.IndexNotFoundException
-=======
-import io.radicalbit.nsdb.index.lucene.CountAllGroupsCollector
-import io.radicalbit.nsdb.index.lucene.Index._
-import io.radicalbit.nsdb.index.{FacetIndex, TimeSeriesIndex}
-import io.radicalbit.nsdb.protocol.MessageProtocol.Commands.{ExecuteSelectStatement, GetCount}
-import io.radicalbit.nsdb.protocol.MessageProtocol.Events.{CountGot, SelectStatementExecuted, SelectStatementFailed}
-import io.radicalbit.nsdb.statement.StatementParser
-import io.radicalbit.nsdb.statement.StatementParser.{ParsedAggregatedQuery, ParsedSimpleQuery}
->>>>>>> 2761d720
 import org.apache.lucene.store.MMapDirectory
 
 import scala.util.{Failure, Success, Try}
@@ -65,37 +56,26 @@
           }
 
         case Success(ParsedSimpleQuery(_, _, q, true, limit, fields, sort)) if fields.lengthCompare(1) == 0 =>
-<<<<<<< HEAD
-          handleQueryResults(
+          handleNoIndexResults(
             Try(facetIndexes.facetCountIndex.getDistinctField(q, fields.map(_.name).head, sort, limit))) match {
-=======
-          handleNoIndexResults(Try(facetIndex.getDistinctField(q, fields.map(_.name).head, sort, limit))) match {
->>>>>>> 2761d720
             case Success(bits) =>
               sender ! SelectStatementExecuted(statement.db, statement.namespace, statement.metric, bits)
             case Failure(ex) =>
               sender ! SelectStatementFailed(ex.getMessage)
           }
-<<<<<<< HEAD
 
         case Success(ParsedAggregatedQuery(_, _, q, InternalCountAggregation(groupField, _), sort, limit)) =>
-          handleQueryResults(
+          handleNoIndexResults(
             Try(
               facetIndexes.facetCountIndex
                 .result(q, groupField, sort, limit, schema.fieldsMap(groupField).indexType))) match {
-=======
-        case Success(ParsedAggregatedQuery(_, _, q, collector: CountAllGroupsCollector[_], sort, limit)) =>
-          handleNoIndexResults(Try(facetIndex
-            .getCount(q, collector.groupField, sort, limit, schema.fieldsMap(collector.groupField).indexType))) match {
->>>>>>> 2761d720
             case Success(bits) =>
               sender ! SelectStatementExecuted(statement.db, statement.namespace, statement.metric, bits)
             case Failure(ex) => sender ! SelectStatementFailed(ex.getMessage)
           }
-<<<<<<< HEAD
 
         case Success(ParsedAggregatedQuery(_, _, q, InternalSumAggregation(groupField, _), sort, limit)) =>
-          handleQueryResults(
+          handleNoIndexResults(
             Try(
               facetIndexes.facetSumIndex
                 .result(q,
@@ -104,10 +84,6 @@
                         limit,
                         schema.fieldsMap(groupField).indexType,
                         Some(schema.fieldsMap("value").indexType)))) match {
-=======
-        case Success(ParsedAggregatedQuery(_, _, q, collector, sort, limit)) =>
-          handleNoIndexResults(Try(index.query(schema, q, collector.clear, limit, sort))) match {
->>>>>>> 2761d720
             case Success(bits) =>
               sender ! SelectStatementExecuted(statement.db, statement.namespace, statement.metric, bits)
             case Failure(ex) => sender ! SelectStatementFailed(ex.getMessage)
